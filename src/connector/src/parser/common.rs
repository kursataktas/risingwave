--- conflicted
+++ resolved
@@ -17,23 +17,13 @@
 
 use anyhow::{anyhow, Result};
 use risingwave_common::array::{ListValue, StructValue};
-<<<<<<< HEAD
+use risingwave_common::cast::{i64_to_timestamp, i64_to_timestamptz};
 use risingwave_common::error::ErrorCode;
 use risingwave_common::types::timestamptz::str_with_time_zone_to_timestamptz;
-=======
-use risingwave_common::cast::{
-    i64_to_timestamp, i64_to_timestamptz, str_to_date, str_to_time, str_to_timestamp,
-    str_with_time_zone_to_timestamptz,
-};
->>>>>>> 4d9e9e8d
 use risingwave_common::types::{
     DataType, Date, Datum, Decimal, Int256, JsonbVal, ScalarImpl, Time, Timestamp,
 };
 use risingwave_common::util::iter_util::ZipEqFast;
-<<<<<<< HEAD
-use risingwave_expr::vector_op::cast::{i64_to_timestamp, i64_to_timestamptz};
-=======
->>>>>>> 4d9e9e8d
 use simd_json::value::StaticNode;
 use simd_json::{BorrowedValue, ValueAccess};
 
@@ -95,13 +85,9 @@
         DataType::Bytea => ensure_str!(v, "bytea").to_string().into(),
         // debezium converts date to i32 for mysql and postgres
         DataType::Date => match v {
-<<<<<<< HEAD
             BorrowedValue::String(s) => Date::from_str(s)
                 .map_err(|err| ErrorCode::ExprError(err.into()))?
                 .into(),
-=======
-            BorrowedValue::String(s) => str_to_date(s).map_err(|e| anyhow!(e))?.into(),
->>>>>>> 4d9e9e8d
             BorrowedValue::Static(_) => {
                 Date::with_days_since_unix_epoch(ensure_i32!(v, i32))?.into()
             }
@@ -109,13 +95,9 @@
         },
         // debezium converts time to i64 for mysql and postgres
         DataType::Time => match v {
-<<<<<<< HEAD
             BorrowedValue::String(s) => Time::from_str(s)
                 .map_err(|err| ErrorCode::ExprError(err.into()))?
                 .into(),
-=======
-            BorrowedValue::String(s) => str_to_time(s).map_err(|e| anyhow!(e))?.into(),
->>>>>>> 4d9e9e8d
             BorrowedValue::Static(_) => Time::with_milli(
                 ensure_i64!(v, i64)
                     .try_into()
@@ -125,32 +107,21 @@
             _ => anyhow::bail!("expect time, but found {v}"),
         },
         DataType::Timestamp => match v {
-<<<<<<< HEAD
             BorrowedValue::String(s) => Timestamp::from_str(s)
                 .map_err(|err| ErrorCode::ExprError(err.into()))?
                 .into(),
-            BorrowedValue::Static(_) => i64_to_timestamp(ensure_i64!(v, i64))?.into(),
-=======
-            BorrowedValue::String(s) => str_to_timestamp(s).map_err(|e| anyhow!(e))?.into(),
             BorrowedValue::Static(_) => i64_to_timestamp(ensure_i64!(v, i64))
                 .map_err(|e| anyhow!(e))?
                 .into(),
->>>>>>> 4d9e9e8d
             _ => anyhow::bail!("expect timestamp, but found {v}"),
         },
         DataType::Timestamptz => match v {
             BorrowedValue::String(s) => str_with_time_zone_to_timestamptz(s)
-<<<<<<< HEAD
                 .map_err(|err| ErrorCode::ExprError(err.into()))?
-                .into(),
-            BorrowedValue::Static(_) => i64_to_timestamptz(ensure_i64!(v, i64))?.into(),
-=======
-                .map_err(|e| anyhow!(e))?
                 .into(),
             BorrowedValue::Static(_) => i64_to_timestamptz(ensure_i64!(v, i64))
                 .map_err(|e| anyhow!(e))?
                 .into(),
->>>>>>> 4d9e9e8d
             _ => anyhow::bail!("expect timestamptz, but found {v}"),
         },
         DataType::Jsonb => {
