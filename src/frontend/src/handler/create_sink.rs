// Copyright 2024 RisingWave Labs
//
// Licensed under the Apache License, Version 2.0 (the "License");
// you may not use this file except in compliance with the License.
// You may obtain a copy of the License at
//
//     http://www.apache.org/licenses/LICENSE-2.0
//
// Unless required by applicable law or agreed to in writing, software
// distributed under the License is distributed on an "AS IS" BASIS,
// WITHOUT WARRANTIES OR CONDITIONS OF ANY KIND, either express or implied.
// See the License for the specific language governing permissions and
// limitations under the License.

use std::collections::{BTreeMap, BTreeSet, HashMap};
use std::sync::{Arc, LazyLock};

use anyhow::Context;
use arrow_schema_iceberg::DataType as ArrowDataType;
use either::Either;
use itertools::Itertools;
use maplit::{convert_args, hashmap};
use pgwire::pg_response::{PgResponse, StatementType};
use risingwave_common::array::arrow::IcebergArrowConvert;
use risingwave_common::catalog::{ConnectionId, DatabaseId, Schema, SchemaId, TableId, UserId};
use risingwave_common::secret::LocalSecretManager;
use risingwave_common::types::DataType;
use risingwave_common::{bail, catalog};
use risingwave_connector::sink::catalog::{SinkCatalog, SinkFormatDesc, SinkType};
use risingwave_connector::sink::iceberg::{IcebergConfig, ICEBERG_SINK};
use risingwave_connector::sink::{
    CONNECTOR_TYPE_KEY, SINK_TYPE_OPTION, SINK_USER_FORCE_APPEND_ONLY_OPTION, SINK_WITHOUT_BACKFILL,
};
use risingwave_pb::catalog::{PbSource, Table};
use risingwave_pb::ddl_service::{ReplaceTablePlan, TableJobType};
use risingwave_pb::stream_plan::stream_fragment_graph::Parallelism;
use risingwave_pb::stream_plan::stream_node::NodeBody;
use risingwave_pb::stream_plan::{DispatcherType, MergeNode, StreamFragmentGraph, StreamNode};
use risingwave_sqlparser::ast::{
    ConnectorSchema, CreateSink, CreateSinkStatement, EmitMode, Encode, ExplainOptions, Format,
    Query, Statement,
};
use risingwave_sqlparser::parser::Parser;

use super::create_mv::get_column_names;
use super::create_source::UPSTREAM_SOURCE_KEY;
use super::util::gen_query_from_table_name;
use super::RwPgResponse;
use crate::binder::Binder;
use crate::catalog::catalog_service::CatalogReadGuard;
use crate::catalog::source_catalog::SourceCatalog;
use crate::catalog::view_catalog::ViewCatalog;
use crate::error::{ErrorCode, Result, RwError};
use crate::expr::{rewrite_now_to_proctime, ExprImpl, InputRef};
use crate::handler::alter_table_column::fetch_table_catalog_for_alter;
use crate::handler::create_mv::parse_column_names;
use crate::handler::create_table::{generate_stream_graph_for_table, ColumnIdGenerator};
use crate::handler::privilege::resolve_query_privileges;
use crate::handler::util::SourceSchemaCompatExt;
use crate::handler::HandlerArgs;
use crate::optimizer::plan_node::{
    generic, IcebergPartitionInfo, LogicalSource, PartitionComputeInfo, StreamProject,
};
use crate::optimizer::{OptimizerContext, PlanRef, RelationCollectorVisitor};
use crate::scheduler::streaming_manager::CreatingStreamingJobInfo;
use crate::session::SessionImpl;
use crate::stream_fragmenter::build_graph;
use crate::utils::{resolve_privatelink_in_with_option, resolve_secret_ref_in_with_options};
use crate::{Explain, Planner, TableCatalog, WithOptions, WithOptionsSecResolved};

// used to store result of `gen_sink_plan`
pub struct SinkPlanContext {
    pub query: Box<Query>,
    pub sink_plan: PlanRef,
    pub sink_catalog: SinkCatalog,
    pub target_table_catalog: Option<Arc<TableCatalog>>,
}

pub async fn gen_sink_plan(
    handler_args: HandlerArgs,
    stmt: CreateSinkStatement,
    explain_options: Option<ExplainOptions>,
) -> Result<SinkPlanContext> {
    let session = handler_args.session.clone();
    let session = session.as_ref();
    let user_specified_columns = !stmt.columns.is_empty();
    let db_name = session.database();
    let (sink_schema_name, sink_table_name) =
        Binder::resolve_schema_qualified_name(db_name, stmt.sink_name.clone())?;

    let mut with_options = handler_args.with_options.clone();

    let connection_id = {
        let conn_id =
            resolve_privatelink_in_with_option(&mut with_options, &sink_schema_name, session)?;
        conn_id.map(ConnectionId)
    };

    let mut resolved_with_options = resolve_secret_ref_in_with_options(with_options, session)?;

    let partition_info = get_partition_compute_info(&resolved_with_options).await?;

    let context = if let Some(explain_options) = explain_options {
        OptimizerContext::new(handler_args.clone(), explain_options)
    } else {
        OptimizerContext::from_handler_args(handler_args.clone())
    };

    // Used for debezium's table name
    let sink_from_table_name;
    // `true` means that sink statement has the form: `CREATE SINK s1 FROM ...`
    // `false` means that sink statement has the form: `CREATE SINK s1 AS <query>`
    let direct_sink;
    let query = match stmt.sink_from {
        CreateSink::From(from_name) => {
            sink_from_table_name = from_name.0.last().unwrap().real_value();
            direct_sink = true;
            Box::new(gen_query_from_table_name(from_name))
        }
        CreateSink::AsQuery(query) => {
            sink_from_table_name = sink_table_name.clone();
            direct_sink = false;
            query
        }
    };

    let sink_into_table_name = stmt.into_table_name.as_ref().map(|name| name.real_value());

    let (sink_database_id, sink_schema_id) =
        session.get_database_and_schema_id_for_create(sink_schema_name.clone())?;

    let (dependent_relations, bound) = {
        let mut binder = Binder::new_for_stream(session);
        let bound = binder.bind_query(*query.clone())?;
        (binder.included_relations(), bound)
    };

    let check_items = resolve_query_privileges(&bound);
    session.check_privileges(&check_items)?;

    let col_names = if sink_into_table_name.is_some() {
        parse_column_names(&stmt.columns)
    } else {
        // If column names not specified, use the name in the bound query, which is equal with the plan root's original field name.
        get_column_names(&bound, session, stmt.columns)?
    };

    if sink_into_table_name.is_some() {
        let prev =
            resolved_with_options.insert(CONNECTOR_TYPE_KEY.to_string(), "table".to_string());

        if prev.is_some() {
            return Err(RwError::from(ErrorCode::BindError(
                "In the case of sinking into table, the 'connector' parameter should not be provided.".to_string(),
            )));
        }
    }

    let emit_on_window_close = stmt.emit_mode == Some(EmitMode::OnWindowClose);
    if emit_on_window_close {
        context.warn_to_user("EMIT ON WINDOW CLOSE is currently an experimental feature. Please use it with caution.");
    }

    let connector = resolved_with_options
        .get(CONNECTOR_TYPE_KEY)
        .cloned()
        .ok_or_else(|| ErrorCode::BindError(format!("missing field '{CONNECTOR_TYPE_KEY}'")))?;

    let format_desc = match stmt.sink_schema {
        // Case A: new syntax `format ... encode ...`
        Some(f) => {
            validate_compatibility(&connector, &f)?;
            Some(bind_sink_format_desc(session,f)?)
        }
        None => match resolved_with_options.get(SINK_TYPE_OPTION) {
            // Case B: old syntax `type = '...'`
            Some(t) => SinkFormatDesc::from_legacy_type(&connector, t)?.map(|mut f| {
                session.notice_to_user("Consider using the newer syntax `FORMAT ... ENCODE ...` instead of `type = '...'`.");
                if let Some(v) = resolved_with_options.get(SINK_USER_FORCE_APPEND_ONLY_OPTION) {
                    f.options.insert(SINK_USER_FORCE_APPEND_ONLY_OPTION.into(), v.into());
                }
                f
            }),
            // Case C: no format + encode required
            None => None,
        },
    };

    let definition = context.normalized_sql().to_owned();
    let mut plan_root = Planner::new(context.into()).plan_query(bound)?;
    if let Some(col_names) = &col_names {
        plan_root.set_out_names(col_names.clone())?;
    };

    let without_backfill = match resolved_with_options.remove(SINK_WITHOUT_BACKFILL) {
        Some(flag) if flag.eq_ignore_ascii_case("false") => {
            if direct_sink {
                true
            } else {
                return Err(ErrorCode::BindError(
                    "`snapshot = false` only support `CREATE SINK FROM MV or TABLE`".to_string(),
                )
                .into());
            }
        }
        _ => false,
    };

    let target_table_catalog = stmt
        .into_table_name
        .as_ref()
        .map(|table_name| fetch_table_catalog_for_alter(session, table_name))
        .transpose()?;

    if let Some(target_table_catalog) = &target_table_catalog {
        if let Some(col_names) = col_names {
            let target_table_columns = target_table_catalog
                .columns()
                .iter()
                .map(|c| c.name())
                .collect::<BTreeSet<_>>();
            for c in col_names {
                if !target_table_columns.contains(c.as_str()) {
                    return Err(RwError::from(ErrorCode::BindError(format!(
                        "Column {} not found in table {}",
                        c,
                        target_table_catalog.name()
                    ))));
                }
            }
        }
    }

    let target_table = target_table_catalog.as_ref().map(|catalog| catalog.id());

    let sink_plan = plan_root.gen_sink_plan(
        sink_table_name,
        definition,
        resolved_with_options,
        emit_on_window_close,
        db_name.to_owned(),
        sink_from_table_name,
        format_desc,
        without_backfill,
        target_table,
        partition_info,
    )?;

    let sink_desc = sink_plan.sink_desc().clone();

    let mut sink_plan: PlanRef = sink_plan.into();

    let ctx = sink_plan.ctx();
    let explain_trace = ctx.is_explain_trace();
    if explain_trace {
        ctx.trace("Create Sink:");
        ctx.trace(sink_plan.explain_to_string());
    }

    let dependent_relations =
        RelationCollectorVisitor::collect_with(dependent_relations, sink_plan.clone());

    let sink_catalog = sink_desc.into_catalog(
        SchemaId::new(sink_schema_id),
        DatabaseId::new(sink_database_id),
        UserId::new(session.user_id()),
        connection_id,
        dependent_relations.into_iter().collect_vec(),
    );

    if let Some(table_catalog) = &target_table_catalog {
        for column in sink_catalog.full_columns() {
            if column.is_generated() {
                unreachable!("can not derive generated columns in a sink's catalog, but meet one");
            }
        }

        let user_defined_primary_key_table =
            !(table_catalog.append_only || table_catalog.row_id_index.is_some());

        if !(user_defined_primary_key_table
            || sink_catalog.sink_type == SinkType::AppendOnly
            || sink_catalog.sink_type == SinkType::ForceAppendOnly)
        {
            return Err(RwError::from(ErrorCode::BindError(
                "Only append-only sinks can sink to a table without primary keys.".to_string(),
            )));
        }

        let exprs = derive_default_column_project_for_sink(
            &sink_catalog,
            sink_plan.schema(),
            table_catalog,
            user_specified_columns,
        )?;

        let logical_project = generic::Project::new(exprs, sink_plan);

        sink_plan = StreamProject::new(logical_project).into();

        let exprs =
            LogicalSource::derive_output_exprs_from_generated_columns(table_catalog.columns())?;
        if let Some(exprs) = exprs {
            let logical_project = generic::Project::new(exprs, sink_plan);
            sink_plan = StreamProject::new(logical_project).into();
        }
    };

    Ok(SinkPlanContext {
        query,
        sink_plan,
        sink_catalog,
        target_table_catalog,
    })
}

// This function is used to return partition compute info for a sink. More details refer in `PartitionComputeInfo`.
// Return:
// `Some(PartitionComputeInfo)` if the sink need to compute partition.
// `None` if the sink does not need to compute partition.
pub async fn get_partition_compute_info(
    with_options: &WithOptionsSecResolved,
) -> Result<Option<PartitionComputeInfo>> {
    let (options, secret_refs) = with_options.clone().into_parts();
    let Some(connector) = options.get(UPSTREAM_SOURCE_KEY).cloned() else {
        return Ok(None);
    };
    let properties = LocalSecretManager::global().fill_secrets(options, secret_refs)?;
    match connector.as_str() {
        ICEBERG_SINK => {
            let iceberg_config = IcebergConfig::from_btreemap(properties)?;
            get_partition_compute_info_for_iceberg(&iceberg_config).await
        }
        _ => Ok(None),
    }
}

async fn get_partition_compute_info_for_iceberg(
    iceberg_config: &IcebergConfig,
) -> Result<Option<PartitionComputeInfo>> {
    let table = iceberg_config.load_table().await?;
    let Some(partition_spec) = table.current_table_metadata().current_partition_spec().ok() else {
        return Ok(None);
    };

    if partition_spec.is_unpartitioned() {
        return Ok(None);
    }

    // Separate the partition spec into two parts: sparse partition and range partition.
    // Sparse partition means that the data distribution is more sparse at a given time.
    // Range partition means that the data distribution is likely same at a given time.
    // Only compute the partition and shuffle by them for the sparse partition.
    let has_sparse_partition = partition_spec.fields.iter().any(|f| match f.transform {
        // Sparse partition
        icelake::types::Transform::Identity
        | icelake::types::Transform::Truncate(_)
        | icelake::types::Transform::Bucket(_) => true,
        // Range partition
        icelake::types::Transform::Year
        | icelake::types::Transform::Month
        | icelake::types::Transform::Day
        | icelake::types::Transform::Hour
        | icelake::types::Transform::Void => false,
    });

    if !has_sparse_partition {
        return Ok(None);
    }

    let arrow_type: ArrowDataType = table
        .current_partition_type()
        .map_err(|err| RwError::from(ErrorCode::SinkError(err.into())))?
        .try_into()
        .map_err(|_| {
            RwError::from(ErrorCode::SinkError(
                "Fail to convert iceberg partition type to arrow type".into(),
            ))
        })?;
    let Some(schema) = table.current_table_metadata().current_schema().ok() else {
        return Ok(None);
    };
    let partition_fields = partition_spec
        .fields
        .iter()
        .map(|f| {
            let source_f = schema
                .look_up_field_by_id(f.source_column_id)
                .ok_or(RwError::from(ErrorCode::SinkError(
                    "Fail to look up iceberg partition field".into(),
                )))?;
            Ok((source_f.name.clone(), f.transform))
        })
        .collect::<Result<Vec<_>>>()?;

    let ArrowDataType::Struct(partition_type) = arrow_type else {
        return Err(RwError::from(ErrorCode::SinkError(
            "Partition type of iceberg should be a struct type".into(),
        )));
    };

    Ok(Some(PartitionComputeInfo::Iceberg(IcebergPartitionInfo {
        partition_type: IcebergArrowConvert.struct_from_fields(&partition_type)?,
        partition_fields,
    })))
}

pub async fn handle_create_sink(
    handle_args: HandlerArgs,
    stmt: CreateSinkStatement,
) -> Result<RwPgResponse> {
    let session = handle_args.session.clone();

    if let Either::Right(resp) = session.check_relation_name_duplicated(
        stmt.sink_name.clone(),
        StatementType::CREATE_SINK,
        stmt.if_not_exists,
    )? {
        return Ok(resp);
    }

    let (sink, graph, target_table_catalog) = {
        let SinkPlanContext {
            query,
            sink_plan: plan,
            sink_catalog: sink,
            target_table_catalog,
        } = gen_sink_plan(handle_args, stmt, None).await?;

        let has_order_by = !query.order_by.is_empty();
        if has_order_by {
            plan.ctx().warn_to_user(
                r#"The ORDER BY clause in the CREATE SINK statement has no effect at all."#
                    .to_string(),
            );
        }

        let mut graph = build_graph(plan)?;

        graph.parallelism =
            session
                .config()
                .streaming_parallelism()
                .map(|parallelism| Parallelism {
                    parallelism: parallelism.get(),
                });

        (sink, graph, target_table_catalog)
    };

    let mut target_table_replace_plan = None;
    if let Some(table_catalog) = target_table_catalog {
        check_cycle_for_sink(session.as_ref(), sink.clone(), table_catalog.id())?;

        let (mut graph, mut table, source) =
            reparse_table_for_sink(&session, &table_catalog).await?;

        table
            .incoming_sinks
            .clone_from(&table_catalog.incoming_sinks);

        for _ in 0..(table_catalog.incoming_sinks.len() + 1) {
            for fragment in graph.fragments.values_mut() {
                if let Some(node) = &mut fragment.node {
                    insert_merger_to_union(node);
                }
            }
        }

        target_table_replace_plan = Some(ReplaceTablePlan {
            source,
            table: Some(table),
            fragment_graph: Some(graph),
            table_col_index_mapping: None,
            job_type: TableJobType::General as _,
        });
    }

    let _job_guard =
        session
            .env()
            .creating_streaming_job_tracker()
            .guard(CreatingStreamingJobInfo::new(
                session.session_id(),
                sink.database_id.database_id,
                sink.schema_id.schema_id,
                sink.name.clone(),
            ));

    let catalog_writer = session.catalog_writer()?;
    catalog_writer
        .create_sink(sink.to_proto(), graph, target_table_replace_plan)
        .await?;

    Ok(PgResponse::empty_result(StatementType::CREATE_SINK))
}

fn check_cycle_for_sink(
    session: &SessionImpl,
    sink_catalog: SinkCatalog,
    table_id: catalog::TableId,
) -> Result<()> {
    let reader = session.env().catalog_reader().read_guard();

    let mut sinks = HashMap::new();
    let mut sources = HashMap::new();
    let mut views = HashMap::new();
    let db_name = session.database();
    for schema in reader.iter_schemas(db_name)? {
        for sink in schema.iter_sink() {
            sinks.insert(sink.id.sink_id, sink.as_ref());
        }

        for source in schema.iter_source() {
            sources.insert(source.id, source.as_ref());
        }

        for view in schema.iter_view() {
            views.insert(view.id, view.as_ref());
        }
    }

    struct Context<'a> {
        reader: &'a CatalogReadGuard,
        sink_index: &'a HashMap<u32, &'a SinkCatalog>,
        source_index: &'a HashMap<u32, &'a SourceCatalog>,
        view_index: &'a HashMap<u32, &'a ViewCatalog>,
    }

    impl Context<'_> {
        fn visit_table(
            &self,
            table: &TableCatalog,
            target_table_id: catalog::TableId,
            path: &mut Vec<String>,
        ) -> Result<()> {
            if table.id == target_table_id {
                path.reverse();
                path.push(table.name.clone());
                return Err(RwError::from(ErrorCode::BindError(
                    format!(
                        "Creating such a sink will result in circular dependency, path = [{}]",
                        path.join(", ")
                    )
                    .to_string(),
                )));
            }

            for sink_id in &table.incoming_sinks {
                if let Some(sink) = self.sink_index.get(sink_id) {
                    path.push(sink.name.clone());
                    self.visit_dependent_jobs(&sink.dependent_relations, target_table_id, path)?;
                    path.pop();
                } else {
                    bail!("sink not found: {:?}", sink_id);
                }
            }

            self.visit_dependent_jobs(&table.dependent_relations, target_table_id, path)?;

            Ok(())
        }

        fn visit_dependent_jobs(
            &self,
            dependent_jobs: &[TableId],
            target_table_id: TableId,
            path: &mut Vec<String>,
        ) -> Result<()> {
            for table_id in dependent_jobs {
                if let Ok(table) = self.reader.get_any_table_by_id(table_id) {
                    path.push(table.name.clone());
                    self.visit_table(table.as_ref(), target_table_id, path)?;
                    path.pop();
                } else if self.source_index.contains_key(&table_id.table_id)
                    || self.view_index.contains_key(&table_id.table_id)
                {
                    continue;
                } else {
                    bail!("streaming job not found: {:?}", table_id);
                }
            }

            Ok(())
        }
    }

    let mut path = vec![];

    path.push(sink_catalog.name.clone());

    let ctx = Context {
        reader: &reader,
        sink_index: &sinks,
        source_index: &sources,
        view_index: &views,
    };

    ctx.visit_dependent_jobs(&sink_catalog.dependent_relations, table_id, &mut path)?;

    Ok(())
}

pub(crate) async fn reparse_table_for_sink(
    session: &Arc<SessionImpl>,
    table_catalog: &Arc<TableCatalog>,
) -> Result<(StreamFragmentGraph, Table, Option<PbSource>)> {
    // Retrieve the original table definition and parse it to AST.
    let [definition]: [_; 1] = Parser::parse_sql(&table_catalog.definition)
        .context("unable to parse original table definition")?
        .try_into()
        .unwrap();
    let Statement::CreateTable {
        name,
        source_schema,
        ..
    } = &definition
    else {
        panic!("unexpected statement: {:?}", definition);
    };

    let table_name = name.clone();
    let source_schema = source_schema
        .clone()
        .map(|source_schema| source_schema.into_v2_with_warning());

    // Create handler args as if we're creating a new table with the altered definition.
    let handler_args = HandlerArgs::new(session.clone(), &definition, Arc::from(""))?;
    let col_id_gen = ColumnIdGenerator::new_alter(table_catalog);
    let Statement::CreateTable {
        columns,
        wildcard_idx,
        constraints,
        source_watermarks,
        append_only,
        on_conflict,
        with_version_column,
        ..
    } = definition
    else {
        panic!("unexpected statement type: {:?}", definition);
    };

    let (graph, table, source, _) = generate_stream_graph_for_table(
        session,
        table_name,
        table_catalog,
        source_schema,
        handler_args,
        col_id_gen,
        columns,
        wildcard_idx,
        constraints,
        source_watermarks,
        append_only,
        on_conflict,
        with_version_column,
        None,
    )
    .await?;

    Ok((graph, table, source))
}

pub(crate) fn insert_merger_to_union(node: &mut StreamNode) {
    if let Some(NodeBody::Union(_union_node)) = &mut node.node_body {
        node.input.push(StreamNode {
            identity: "Merge (sink into table)".to_string(),
            fields: node.fields.clone(),
            node_body: Some(NodeBody::Merge(MergeNode {
                upstream_dispatcher_type: DispatcherType::Hash as _,
                ..Default::default()
            })),
            ..Default::default()
        });

        return;
    }

    for input in &mut node.input {
        insert_merger_to_union(input);
    }
}

fn derive_sink_to_table_expr(
    sink_schema: &Schema,
    idx: usize,
    target_type: &DataType,
) -> Result<ExprImpl> {
    let input_type = &sink_schema.fields()[idx].data_type;

    if target_type != input_type {
        bail!(
            "column type mismatch: {:?} vs {:?}",
            target_type,
            input_type
        );
    } else {
        Ok(ExprImpl::InputRef(Box::new(InputRef::new(
            idx,
            input_type.clone(),
        ))))
    }
}

fn derive_default_column_project_for_sink(
    sink: &SinkCatalog,
    sink_schema: &Schema,
    target_table_catalog: &Arc<TableCatalog>,
    user_specified_columns: bool,
) -> Result<Vec<ExprImpl>> {
    assert_eq!(sink.full_schema().len(), sink_schema.len());

    let mut exprs = vec![];

    let sink_visible_col_idxes = sink
        .full_columns()
        .iter()
        .positions(|c| !c.is_hidden())
        .collect_vec();
    let sink_visible_col_idxes_by_name = sink
        .full_columns()
        .iter()
        .enumerate()
        .filter(|(_, c)| !c.is_hidden())
        .map(|(i, c)| (c.name(), i))
        .collect::<BTreeMap<_, _>>();

    for (idx, table_column) in target_table_catalog.columns().iter().enumerate() {
        if table_column.is_generated() {
            continue;
        }

        let default_col_expr = || -> ExprImpl {
            rewrite_now_to_proctime(target_table_catalog.default_column_expr(idx))
        };

        let sink_col_expr = |sink_col_idx: usize| -> Result<ExprImpl> {
            derive_sink_to_table_expr(sink_schema, sink_col_idx, table_column.data_type())
        };

        // If users specified the columns to be inserted e.g. `CREATE SINK s INTO t(a, b)`, the expressions of `Project` will be generated accordingly.
        // The missing columns will be filled with default value (`null` if not explicitly defined).
        // Otherwise, e.g. `CREATE SINK s INTO t`, the columns will be matched by their order in `select` query and the target table.
        #[allow(clippy::collapsible_else_if)]
        if user_specified_columns {
            if let Some(idx) = sink_visible_col_idxes_by_name.get(table_column.name()) {
                exprs.push(sink_col_expr(*idx)?);
            } else {
                exprs.push(default_col_expr());
            }
        } else {
            if idx < sink_visible_col_idxes.len() {
                exprs.push(sink_col_expr(sink_visible_col_idxes[idx])?);
            } else {
                exprs.push(default_col_expr());
            };
        }
    }
    Ok(exprs)
}

/// Transforms the (format, encode, options) from sqlparser AST into an internal struct `SinkFormatDesc`.
/// This is an analogy to (part of) [`crate::handler::create_source::bind_columns_from_source`]
/// which transforms sqlparser AST `SourceSchemaV2` into `StreamSourceInfo`.
fn bind_sink_format_desc(session: &SessionImpl, value: ConnectorSchema) -> Result<SinkFormatDesc> {
    use risingwave_connector::sink::catalog::{SinkEncode, SinkFormat};
    use risingwave_connector::sink::encoder::TimestamptzHandlingMode;
    use risingwave_sqlparser::ast::{Encode as E, Format as F};

    let format = match value.format {
        F::Plain => SinkFormat::AppendOnly,
        F::Upsert => SinkFormat::Upsert,
        F::Debezium => SinkFormat::Debezium,
        f @ (F::Native | F::DebeziumMongo | F::Maxwell | F::Canal | F::None) => {
            return Err(ErrorCode::BindError(format!("sink format unsupported: {f}")).into());
        }
    };
    let encode = match value.row_encode {
        E::Json => SinkEncode::Json,
        E::Protobuf => SinkEncode::Protobuf,
        E::Avro => SinkEncode::Avro,
        E::Template => SinkEncode::Template,
<<<<<<< HEAD
        E::Parquet => SinkEncode::Parquet,
        e @ (E::Native | E::Csv | E::Bytes | E::None | E::Text) => {
=======
        e @ (E::Native | E::Csv | E::Bytes | E::None | E::Text | E::Parquet) => {
>>>>>>> 6834de8b
            return Err(ErrorCode::BindError(format!("sink encode unsupported: {e}")).into());
        }
    };

    let mut key_encode = None;
    if let Some(encode) = value.key_encode {
        if encode == E::Text {
            key_encode = Some(SinkEncode::Text);
        } else {
            return Err(ErrorCode::BindError(format!(
                "sink key encode unsupported: {encode}, only TEXT supported"
            ))
            .into());
        }
    }

    let (mut options, secret_refs) = resolve_secret_ref_in_with_options(
        WithOptions::try_from(value.row_options.as_slice())?,
        session,
    )?
    .into_parts();

    options
        .entry(TimestamptzHandlingMode::OPTION_KEY.to_owned())
        .or_insert(TimestamptzHandlingMode::FRONTEND_DEFAULT.to_owned());

    Ok(SinkFormatDesc {
        format,
        encode,
        options,
        secret_refs,
        key_encode,
    })
}

static CONNECTORS_COMPATIBLE_FORMATS: LazyLock<HashMap<String, HashMap<Format, Vec<Encode>>>> =
    LazyLock::new(|| {
        use risingwave_connector::sink::file_sink::fs::FsSink;
        use risingwave_connector::sink::file_sink::gcs::GcsSink;
        use risingwave_connector::sink::file_sink::opendal_sink::FileSink;
        use risingwave_connector::sink::file_sink::s3::S3Sink;
        use risingwave_connector::sink::google_pubsub::GooglePubSubSink;
        use risingwave_connector::sink::kafka::KafkaSink;
        use risingwave_connector::sink::kinesis::KinesisSink;
        use risingwave_connector::sink::mqtt::MqttSink;
        use risingwave_connector::sink::pulsar::PulsarSink;
        use risingwave_connector::sink::redis::RedisSink;
        use risingwave_connector::sink::Sink as _;

        convert_args!(hashmap!(
                GooglePubSubSink::SINK_NAME => hashmap!(
                    Format::Plain => vec![Encode::Json],
                ),
                KafkaSink::SINK_NAME => hashmap!(
                    Format::Plain => vec![Encode::Json, Encode::Avro, Encode::Protobuf],
                    Format::Upsert => vec![Encode::Json, Encode::Avro],
                    Format::Debezium => vec![Encode::Json],
                ),
                FileSink::<S3Sink>::SINK_NAME => hashmap!(
                    Format::Plain => vec![Encode::Parquet],
                ),
                FileSink::<GcsSink>::SINK_NAME => hashmap!(
                    Format::Plain => vec![Encode::Parquet],
                ),
                FileSink::<FsSink>::SINK_NAME => hashmap!(
                    Format::Plain => vec![Encode::Parquet],
                ),
                KinesisSink::SINK_NAME => hashmap!(
                    Format::Plain => vec![Encode::Json],
                    Format::Upsert => vec![Encode::Json],
                    Format::Debezium => vec![Encode::Json],
                ),
                MqttSink::SINK_NAME => hashmap!(
                    Format::Plain => vec![Encode::Json, Encode::Protobuf],
                ),
                PulsarSink::SINK_NAME => hashmap!(
                    Format::Plain => vec![Encode::Json],
                    Format::Upsert => vec![Encode::Json],
                    Format::Debezium => vec![Encode::Json],
                ),
                RedisSink::SINK_NAME => hashmap!(
                    Format::Plain => vec![Encode::Json, Encode::Template],
                    Format::Upsert => vec![Encode::Json, Encode::Template],
                ),
        ))
    });

pub fn validate_compatibility(connector: &str, format_desc: &ConnectorSchema) -> Result<()> {
    let compatible_formats = CONNECTORS_COMPATIBLE_FORMATS
        .get(connector)
        .ok_or_else(|| {
            ErrorCode::BindError(format!(
                "connector {} is not supported by FORMAT ... ENCODE ... syntax",
                connector
            ))
        })?;
    let compatible_encodes = compatible_formats.get(&format_desc.format).ok_or_else(|| {
        ErrorCode::BindError(format!(
            "connector {} does not support format {:?}",
            connector, format_desc.format
        ))
    })?;
    if !compatible_encodes.contains(&format_desc.row_encode) {
        return Err(ErrorCode::BindError(format!(
            "connector {} does not support format {:?} with encode {:?}",
            connector, format_desc.format, format_desc.row_encode
        ))
        .into());
    }
    Ok(())
}

#[cfg(test)]
pub mod tests {
    use risingwave_common::catalog::{DEFAULT_DATABASE_NAME, DEFAULT_SCHEMA_NAME};

    use crate::catalog::root_catalog::SchemaPath;
    use crate::test_utils::{create_proto_file, LocalFrontend, PROTO_FILE_DATA};

    #[tokio::test]
    async fn test_create_sink_handler() {
        let proto_file = create_proto_file(PROTO_FILE_DATA);
        let sql = format!(
            r#"CREATE SOURCE t1
    WITH (connector = 'kafka', kafka.topic = 'abc', kafka.servers = 'localhost:1001')
    FORMAT PLAIN ENCODE PROTOBUF (message = '.test.TestRecord', schema.location = 'file://{}')"#,
            proto_file.path().to_str().unwrap()
        );
        let frontend = LocalFrontend::new(Default::default()).await;
        frontend.run_sql(sql).await.unwrap();

        let sql = "create materialized view mv1 as select t1.country from t1;";
        frontend.run_sql(sql).await.unwrap();

        let sql = r#"CREATE SINK snk1 FROM mv1
                    WITH (connector = 'jdbc', mysql.endpoint = '127.0.0.1:3306', mysql.table =
                        '<table_name>', mysql.database = '<database_name>', mysql.user = '<user_name>',
                        mysql.password = '<password>', type = 'append-only', force_append_only = 'true');"#.to_string();
        frontend.run_sql(sql).await.unwrap();

        let session = frontend.session_ref();
        let catalog_reader = session.env().catalog_reader().read_guard();
        let schema_path = SchemaPath::Name(DEFAULT_SCHEMA_NAME);

        // Check source exists.
        let (source, _) = catalog_reader
            .get_source_by_name(DEFAULT_DATABASE_NAME, schema_path, "t1")
            .unwrap();
        assert_eq!(source.name, "t1");

        // Check table exists.
        let (table, schema_name) = catalog_reader
            .get_created_table_by_name(DEFAULT_DATABASE_NAME, schema_path, "mv1")
            .unwrap();
        assert_eq!(table.name(), "mv1");

        // Check sink exists.
        let (sink, _) = catalog_reader
            .get_sink_by_name(DEFAULT_DATABASE_NAME, SchemaPath::Name(schema_name), "snk1")
            .unwrap();
        assert_eq!(sink.name, "snk1");
    }
}<|MERGE_RESOLUTION|>--- conflicted
+++ resolved
@@ -781,12 +781,7 @@
         E::Protobuf => SinkEncode::Protobuf,
         E::Avro => SinkEncode::Avro,
         E::Template => SinkEncode::Template,
-<<<<<<< HEAD
-        E::Parquet => SinkEncode::Parquet,
-        e @ (E::Native | E::Csv | E::Bytes | E::None | E::Text) => {
-=======
         e @ (E::Native | E::Csv | E::Bytes | E::None | E::Text | E::Parquet) => {
->>>>>>> 6834de8b
             return Err(ErrorCode::BindError(format!("sink encode unsupported: {e}")).into());
         }
     };
