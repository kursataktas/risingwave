--- conflicted
+++ resolved
@@ -74,14 +74,13 @@
         .try_into()
         .unwrap();
 
-<<<<<<< HEAD
     let (source, table, graph, col_index_mapping, job_type) = {
         let result = get_replace_table_plan(
             &session,
             table_name,
             definition,
             &original_table,
-            Some(connector_schema),
+            Some(format_encode),
             None,
         )
         .await;
@@ -104,32 +103,6 @@
                 } else {
                     Err(e)
                 }
-=======
-    let result = replace_table_with_definition(
-        &session,
-        table_name,
-        definition,
-        &original_table,
-        Some(format_encode),
-    )
-    .await;
-
-    match result {
-        Ok(_) => Ok(RwPgResponse::empty_result(StatementType::ALTER_TABLE)),
-        Err(e) => {
-            let report = e.to_report_string();
-            // This is a workaround for reporting errors when columns to drop is referenced by generated column.
-            // Finding the actual columns to drop requires generating `PbSource` from the sql definition
-            // and fetching schema from schema registry, which will cause a lot of unnecessary refactor.
-            // Here we match the error message to yield when failing to bind generated column exprs.
-            let re = Regex::new(r#"fail to bind expression in generated column "(.*?)""#).unwrap();
-            let captures = re.captures(&report).map_err(anyhow::Error::from)?;
-            if let Some(gen_col_name) = captures.and_then(|captures| captures.get(1)) {
-                Err(anyhow!(e).context(format!("failed to refresh schema because some of the columns to drop are referenced by a generated column \"{}\"",
-                    gen_col_name.as_str())).into())
-            } else {
-                Err(e)
->>>>>>> bb0d786b
             }
         }
     }?;
