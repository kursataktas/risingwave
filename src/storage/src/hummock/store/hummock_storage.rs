// Copyright 2024 RisingWave Labs
//
// Licensed under the Apache License, Version 2.0 (the "License");
// you may not use this file except in compliance with the License.
// You may obtain a copy of the License at
//
//     http://www.apache.org/licenses/LICENSE-2.0
//
// Unless required by applicable law or agreed to in writing, software
// distributed under the License is distributed on an "AS IS" BASIS,
// WITHOUT WARRANTIES OR CONDITIONS OF ANY KIND, either express or implied.
// See the License for the specific language governing permissions and
// limitations under the License.

use std::collections::HashSet;
use std::future::Future;
use std::ops::{Bound, Deref};
use std::sync::atomic::{AtomicU64, Ordering as MemOrdering};
use std::sync::Arc;

use arc_swap::ArcSwap;
use bytes::Bytes;
use futures::FutureExt;
use itertools::Itertools;
use more_asserts::assert_gt;
use risingwave_common::catalog::TableId;
use risingwave_common::util::epoch::is_max_epoch;
use risingwave_common_service::{NotificationClient, ObserverManager};
use risingwave_hummock_sdk::key::{
    is_empty_key_range, vnode, vnode_range, TableKey, TableKeyRange,
};
use risingwave_hummock_sdk::sstable_info::SstableInfo;
use risingwave_hummock_sdk::table_watermark::TableWatermarksIndex;
use risingwave_hummock_sdk::version::HummockVersion;
use risingwave_hummock_sdk::{HummockReadEpoch, HummockVersionId};
use risingwave_rpc_client::HummockMetaClient;
use thiserror_ext::AsReport;
use tokio::sync::mpsc::{unbounded_channel, UnboundedSender};
use tokio::sync::oneshot;

use super::local_hummock_storage::LocalHummockStorage;
use super::version::{read_filter_for_version, CommittedVersion, HummockVersionReader};
use crate::error::StorageResult;
use crate::filter_key_extractor::{FilterKeyExtractorManager, RpcFilterKeyExtractorManager};
use crate::hummock::backup_reader::{BackupReader, BackupReaderRef};
use crate::hummock::compactor::{
    new_compaction_await_tree_reg_ref, CompactionAwaitTreeRegRef, CompactorContext,
};
use crate::hummock::event_handler::hummock_event_handler::{BufferTracker, HummockEventSender};
use crate::hummock::event_handler::{
    HummockEvent, HummockEventHandler, HummockVersionUpdate, ReadOnlyReadVersionMapping,
};
use crate::hummock::iterator::change_log::ChangeLogIterator;
use crate::hummock::local_version::pinned_version::{start_pinned_version_worker, PinnedVersion};
use crate::hummock::observer_manager::HummockObserverNode;
use crate::hummock::time_travel_version_cache::SimpleTimeTravelVersionCache;
use crate::hummock::utils::{validate_safe_epoch, wait_for_epoch};
use crate::hummock::write_limiter::{WriteLimiter, WriteLimiterRef};
use crate::hummock::{
    HummockEpoch, HummockError, HummockResult, HummockStorageIterator, HummockStorageRevIterator,
    MemoryLimiter, SstableObjectIdManager, SstableObjectIdManagerRef, SstableStoreRef,
};
use crate::mem_table::ImmutableMemtable;
use crate::monitor::{CompactorMetrics, HummockStateStoreMetrics, StoreLocalStatistic};
use crate::opts::StorageOpts;
use crate::store::*;

struct HummockStorageShutdownGuard {
    shutdown_sender: HummockEventSender,
}

impl Drop for HummockStorageShutdownGuard {
    fn drop(&mut self) {
        let _ = self
            .shutdown_sender
            .send(HummockEvent::Shutdown)
            .inspect_err(|e| tracing::debug!(event = ?e.0, "unable to send shutdown"));
    }
}

/// `HummockStorage` is the entry point of the Hummock state store backend.
/// It implements the `StateStore` and `StateStoreRead` traits but not the `StateStoreWrite` trait
/// since all writes should be done via `LocalHummockStorage` to ensure the single writer property
/// of hummock. `LocalHummockStorage` instance can be created via `new_local` call.
/// Hummock is the state store backend.
#[derive(Clone)]
pub struct HummockStorage {
    hummock_event_sender: HummockEventSender,
    // only used in test for setting hummock version in uploader
    _version_update_sender: UnboundedSender<HummockVersionUpdate>,

    context: CompactorContext,

    filter_key_extractor_manager: FilterKeyExtractorManager,

    sstable_object_id_manager: SstableObjectIdManagerRef,

    buffer_tracker: BufferTracker,

    version_update_notifier_tx: Arc<tokio::sync::watch::Sender<HummockEpoch>>,

    seal_epoch: Arc<AtomicU64>,

    pinned_version: Arc<ArcSwap<PinnedVersion>>,

    hummock_version_reader: HummockVersionReader,

    _shutdown_guard: Arc<HummockStorageShutdownGuard>,

    read_version_mapping: ReadOnlyReadVersionMapping,

    backup_reader: BackupReaderRef,

    /// `current_epoch` < `min_current_epoch` cannot be read.
    min_current_epoch: Arc<AtomicU64>,

    write_limiter: WriteLimiterRef,

    compact_await_tree_reg: Option<CompactionAwaitTreeRegRef>,

    hummock_meta_client: Arc<dyn HummockMetaClient>,

    simple_time_travel_version_cache: Arc<SimpleTimeTravelVersionCache>,
}

pub type ReadVersionTuple = (Vec<ImmutableMemtable>, Vec<SstableInfo>, CommittedVersion);

pub fn get_committed_read_version_tuple(
    version: PinnedVersion,
    table_id: TableId,
    mut key_range: TableKeyRange,
    epoch: HummockEpoch,
) -> (TableKeyRange, ReadVersionTuple) {
    if let Some(table_watermarks) = version.version().table_watermarks.get(&table_id) {
        TableWatermarksIndex::new_committed(table_watermarks.clone(), version.max_committed_epoch())
            .rewrite_range_with_table_watermark(epoch, &mut key_range)
    }
    (key_range, (vec![], vec![], version))
}

impl HummockStorage {
    /// Creates a [`HummockStorage`].
    #[allow(clippy::too_many_arguments)]
    pub async fn new(
        options: Arc<StorageOpts>,
        sstable_store: SstableStoreRef,
        hummock_meta_client: Arc<dyn HummockMetaClient>,
        notification_client: impl NotificationClient,
        filter_key_extractor_manager: Arc<RpcFilterKeyExtractorManager>,
        state_store_metrics: Arc<HummockStateStoreMetrics>,
        compactor_metrics: Arc<CompactorMetrics>,
        await_tree_config: Option<await_tree::Config>,
    ) -> HummockResult<Self> {
        let sstable_object_id_manager = Arc::new(SstableObjectIdManager::new(
            hummock_meta_client.clone(),
            options.sstable_id_remote_fetch_number,
        ));
        let backup_reader = BackupReader::new(
            &options.backup_storage_url,
            &options.backup_storage_directory,
            &options.object_store_config,
        )
        .await
        .map_err(HummockError::read_backup_error)?;
        let write_limiter = Arc::new(WriteLimiter::default());
        let (version_update_tx, mut version_update_rx) = unbounded_channel();

        let observer_manager = ObserverManager::new(
            notification_client,
            HummockObserverNode::new(
                filter_key_extractor_manager.clone(),
                backup_reader.clone(),
                version_update_tx.clone(),
                write_limiter.clone(),
            ),
        )
        .await;
        observer_manager.start().await;

        let hummock_version = match version_update_rx.recv().await {
            Some(HummockVersionUpdate::PinnedVersion(version)) => *version,
            _ => unreachable!("the hummock observer manager is the first one to take the event tx. Should be full hummock version")
        };

        let (pin_version_tx, pin_version_rx) = unbounded_channel();
        let pinned_version = PinnedVersion::new(hummock_version, pin_version_tx);
        tokio::spawn(start_pinned_version_worker(
            pin_version_rx,
            hummock_meta_client.clone(),
            options.max_version_pinning_duration_sec,
        ));
        let filter_key_extractor_manager = FilterKeyExtractorManager::RpcFilterKeyExtractorManager(
            filter_key_extractor_manager.clone(),
        );

        let await_tree_reg = await_tree_config.map(new_compaction_await_tree_reg_ref);

        let compactor_context = CompactorContext::new_local_compact_context(
            options.clone(),
            sstable_store.clone(),
            compactor_metrics.clone(),
            await_tree_reg.clone(),
        );

        let seal_epoch = Arc::new(AtomicU64::new(
            pinned_version.visible_table_committed_epoch(),
        ));
        let min_current_epoch = Arc::new(AtomicU64::new(
            pinned_version.visible_table_committed_epoch(),
        ));
        let hummock_event_handler = HummockEventHandler::new(
            version_update_rx,
            pinned_version,
            compactor_context.clone(),
            filter_key_extractor_manager.clone(),
            sstable_object_id_manager.clone(),
            state_store_metrics.clone(),
        );

        let event_tx = hummock_event_handler.event_sender();

        let instance = Self {
            context: compactor_context,
            filter_key_extractor_manager: filter_key_extractor_manager.clone(),
            sstable_object_id_manager,
            buffer_tracker: hummock_event_handler.buffer_tracker().clone(),
            version_update_notifier_tx: hummock_event_handler.version_update_notifier_tx(),
            seal_epoch,
            hummock_event_sender: event_tx.clone(),
            _version_update_sender: version_update_tx,
            pinned_version: hummock_event_handler.pinned_version(),
            hummock_version_reader: HummockVersionReader::new(
                sstable_store,
                state_store_metrics.clone(),
                options.max_preload_io_retry_times,
            ),
            _shutdown_guard: Arc::new(HummockStorageShutdownGuard {
                shutdown_sender: event_tx,
            }),
            read_version_mapping: hummock_event_handler.read_version_mapping(),
            backup_reader,
            min_current_epoch,
            write_limiter,
            compact_await_tree_reg: await_tree_reg,
            hummock_meta_client,
            simple_time_travel_version_cache: Arc::new(SimpleTimeTravelVersionCache::new()),
        };

        tokio::spawn(hummock_event_handler.start_hummock_event_handler_worker());

        Ok(instance)
    }

    /// Gets the value of a specified `key` in the table specified in `read_options`.
    /// The result is based on a snapshot corresponding to the given `epoch`.
    /// if `key` has consistent hash virtual node value, then such value is stored in `value_meta`
    ///
    /// If `Ok(Some())` is returned, the key is found. If `Ok(None)` is returned,
    /// the key is not found. If `Err()` is returned, the searching for the key
    /// failed due to other non-EOF errors.
    async fn get_inner(
        &self,
        key: TableKey<Bytes>,
        epoch: HummockEpoch,
        read_options: ReadOptions,
    ) -> StorageResult<Option<Bytes>> {
        let key_range = (Bound::Included(key.clone()), Bound::Included(key.clone()));

        let (key_range, read_version_tuple) = if read_options.read_version_from_time_travel {
            self.build_read_version_by_time_travel(epoch, read_options.table_id, key_range)
                .await?
        } else if read_options.read_version_from_backup {
            self.build_read_version_tuple_from_backup(epoch, read_options.table_id, key_range)
                .await?
        } else {
            self.build_read_version_tuple(epoch, read_options.table_id, key_range)?
        };

        if is_empty_key_range(&key_range) {
            return Ok(None);
        }

        self.hummock_version_reader
            .get(key, epoch, read_options, read_version_tuple)
            .await
    }

    async fn iter_inner(
        &self,
        key_range: TableKeyRange,
        epoch: u64,
        read_options: ReadOptions,
    ) -> StorageResult<HummockStorageIterator> {
        let (key_range, read_version_tuple) = if read_options.read_version_from_time_travel {
            self.build_read_version_by_time_travel(epoch, read_options.table_id, key_range)
                .await?
        } else if read_options.read_version_from_backup {
            self.build_read_version_tuple_from_backup(epoch, read_options.table_id, key_range)
                .await?
        } else {
            self.build_read_version_tuple(epoch, read_options.table_id, key_range)?
        };

        self.hummock_version_reader
            .iter(key_range, epoch, read_options, read_version_tuple)
            .await
    }

    async fn rev_iter_inner(
        &self,
        key_range: TableKeyRange,
        epoch: u64,
        read_options: ReadOptions,
    ) -> StorageResult<HummockStorageRevIterator> {
        let (key_range, read_version_tuple) = if read_options.read_version_from_time_travel {
            self.build_read_version_by_time_travel(epoch, read_options.table_id, key_range)
                .await?
        } else if read_options.read_version_from_backup {
            self.build_read_version_tuple_from_backup(epoch, read_options.table_id, key_range)
                .await?
        } else {
            self.build_read_version_tuple(epoch, read_options.table_id, key_range)?
        };

        self.hummock_version_reader
            .rev_iter(key_range, epoch, read_options, read_version_tuple, None)
            .await
    }

    async fn build_read_version_by_time_travel(
        &self,
        epoch: u64,
        table_id: TableId,
        key_range: TableKeyRange,
    ) -> StorageResult<(TableKeyRange, ReadVersionTuple)> {
        let fetch = async {
            let pb_version = self
                .hummock_meta_client
                .get_version_by_epoch(epoch)
                .await
                .inspect_err(|e| tracing::error!("{}", e.to_report_string()))
                .map_err(|e| HummockError::meta_error(e.to_report_string()))?;
            let version = HummockVersion::from_rpc_protobuf(&pb_version);
            validate_safe_epoch(&version, table_id, epoch)?;
            let (tx, _rx) = unbounded_channel();
            Ok(PinnedVersion::new(version, tx))
        };
        let version = self
            .simple_time_travel_version_cache
            .get_or_insert(epoch, fetch)
            .await?;
        Ok(get_committed_read_version_tuple(
            version, table_id, key_range, epoch,
        ))
    }

    async fn build_read_version_tuple_from_backup(
        &self,
        epoch: u64,
        table_id: TableId,
        key_range: TableKeyRange,
    ) -> StorageResult<(TableKeyRange, ReadVersionTuple)> {
        match self
            .backup_reader
            .try_get_hummock_version(table_id, epoch)
            .await
        {
            Ok(Some(backup_version)) => {
                validate_safe_epoch(backup_version.version(), table_id, epoch)?;

                Ok(get_committed_read_version_tuple(
                    backup_version,
                    table_id,
                    key_range,
                    epoch,
                ))
            }
            Ok(None) => Err(HummockError::read_backup_error(format!(
                "backup include epoch {} not found",
                epoch
            ))
            .into()),
            Err(e) => Err(e),
        }
    }

    fn build_read_version_tuple(
        &self,
        epoch: u64,
        table_id: TableId,
        key_range: TableKeyRange,
    ) -> StorageResult<(TableKeyRange, ReadVersionTuple)> {
        let pinned_version = self.pinned_version.load();
        validate_safe_epoch(pinned_version.version(), table_id, epoch)?;

        // check epoch if lower mce
        let ret = if epoch <= pinned_version.max_committed_epoch() {
            // read committed_version directly without build snapshot
            get_committed_read_version_tuple((**pinned_version).clone(), table_id, key_range, epoch)
        } else {
            let vnode = vnode(&key_range);
            let mut matched_replicated_read_version_cnt = 0;
            let read_version_vec = {
                let read_guard = self.read_version_mapping.read();
                read_guard
                    .get(&table_id)
                    .map(|v| {
                        v.values()
                            .filter(|v| {
                                let read_version = v.read();
                                if read_version.contains(vnode) {
                                    if read_version.is_replicated() {
                                        matched_replicated_read_version_cnt += 1;
                                        false
                                    } else {
                                        // Only non-replicated read version with matched vnode is considered
                                        true
                                    }
                                } else {
                                    false
                                }
                            })
                            .cloned()
                            .collect_vec()
                    })
                    .unwrap_or_default()
            };

            // When the system has just started and no state has been created, the memory state
            // may be empty
            if read_version_vec.is_empty() {
                if matched_replicated_read_version_cnt > 0 {
                    tracing::warn!(
                        "Read(table_id={} vnode={} epoch={}) is not allowed on replicated read version ({} found). Fall back to committed version (epoch={})",
                        table_id,
                        vnode.to_index(),
                        epoch,
                        matched_replicated_read_version_cnt,
                        pinned_version.max_committed_epoch()
                    );
                } else {
                    tracing::debug!(
                        "No read version found for read(table_id={} vnode={} epoch={}). Fall back to committed version (epoch={})",
                        table_id,
                        vnode.to_index(),
                        epoch,
                        pinned_version.max_committed_epoch()
                    );
                }
                get_committed_read_version_tuple(
                    (**pinned_version).clone(),
                    table_id,
                    key_range,
                    epoch,
                )
            } else {
                if read_version_vec.len() != 1 {
                    let read_version_vnodes = read_version_vec
                        .into_iter()
                        .map(|v| {
                            let v = v.read();
                            v.vnodes().iter_ones().collect_vec()
                        })
                        .collect_vec();
                    panic!("There are {} read version associated with vnode {}. read_version_vnodes={:?}", read_version_vnodes.len(), vnode.to_index(), read_version_vnodes);
                }
                read_filter_for_version(
                    epoch,
                    table_id,
                    key_range,
                    read_version_vec.first().unwrap(),
                )?
            }
        };

        Ok(ret)
    }

    async fn new_local_inner(&self, option: NewLocalOptions) -> LocalHummockStorage {
        let (tx, rx) = tokio::sync::oneshot::channel();
        self.hummock_event_sender
            .send(HummockEvent::RegisterReadVersion {
                table_id: option.table_id,
                new_read_version_sender: tx,
                is_replicated: option.is_replicated,
                vnodes: option.vnodes.clone(),
            })
            .unwrap();

        let (basic_read_version, instance_guard) = rx.await.unwrap();
        let version_update_notifier_tx = self.version_update_notifier_tx.clone();
        LocalHummockStorage::new(
            instance_guard,
            basic_read_version,
            self.hummock_version_reader.clone(),
            self.hummock_event_sender.clone(),
            self.buffer_tracker.get_memory_limiter().clone(),
            self.write_limiter.clone(),
            option,
            version_update_notifier_tx,
            self.context.storage_opts.mem_table_spill_threshold,
        )
    }

    pub async fn clear_shared_buffer(&self, version_id: HummockVersionId) {
        let (tx, rx) = oneshot::channel();
        self.hummock_event_sender
            .send(HummockEvent::Clear(tx, version_id))
            .expect("should send success");
        rx.await.expect("should wait success");

        let epoch = self.pinned_version.load().max_committed_epoch();
        self.min_current_epoch
            .store(HummockEpoch::MAX, MemOrdering::SeqCst);
        self.seal_epoch.store(epoch, MemOrdering::SeqCst);
    }

    /// Declare the start of an epoch. This information is provided for spill so that the spill task won't
    /// include data of two or more syncs.
    // TODO: remove this method when we support spill task that can include data of more two or more syncs
    pub fn start_epoch(&self, epoch: HummockEpoch, table_ids: HashSet<TableId>) {
        let _ = self
            .hummock_event_sender
            .send(HummockEvent::StartEpoch { epoch, table_ids });
    }

    pub fn sstable_store(&self) -> SstableStoreRef {
        self.context.sstable_store.clone()
    }

    pub fn sstable_object_id_manager(&self) -> &SstableObjectIdManagerRef {
        &self.sstable_object_id_manager
    }

    pub fn filter_key_extractor_manager(&self) -> &FilterKeyExtractorManager {
        &self.filter_key_extractor_manager
    }

    pub fn get_memory_limiter(&self) -> Arc<MemoryLimiter> {
        self.buffer_tracker.get_memory_limiter().clone()
    }

    pub fn get_pinned_version(&self) -> PinnedVersion {
        self.pinned_version.load().deref().deref().clone()
    }

    pub fn backup_reader(&self) -> BackupReaderRef {
        self.backup_reader.clone()
    }

    pub fn compaction_await_tree_reg(&self) -> Option<&await_tree::Registry> {
        self.compact_await_tree_reg.as_ref()
    }
}

impl StateStoreRead for HummockStorage {
    type ChangeLogIter = ChangeLogIterator;
    type Iter = HummockStorageIterator;
    type RevIter = HummockStorageRevIterator;

    fn get(
        &self,
        key: TableKey<Bytes>,
        epoch: u64,
        read_options: ReadOptions,
    ) -> impl Future<Output = StorageResult<Option<Bytes>>> + '_ {
        self.get_inner(key, epoch, read_options)
    }

    fn iter(
        &self,
        key_range: TableKeyRange,
        epoch: u64,
        read_options: ReadOptions,
    ) -> impl Future<Output = StorageResult<Self::Iter>> + '_ {
        let (l_vnode_inclusive, r_vnode_exclusive) = vnode_range(&key_range);
        assert_eq!(
            r_vnode_exclusive - l_vnode_inclusive,
            1,
            "read range {:?} for table {} iter contains more than one vnode",
            key_range,
            read_options.table_id
        );
        self.iter_inner(key_range, epoch, read_options)
    }

    fn rev_iter(
        &self,
        key_range: TableKeyRange,
        epoch: u64,
        read_options: ReadOptions,
    ) -> impl Future<Output = StorageResult<Self::RevIter>> + '_ {
        let (l_vnode_inclusive, r_vnode_exclusive) = vnode_range(&key_range);
        assert_eq!(
            r_vnode_exclusive - l_vnode_inclusive,
            1,
            "read range {:?} for table {} iter contains more than one vnode",
            key_range,
            read_options.table_id
        );
        self.rev_iter_inner(key_range, epoch, read_options)
    }

    async fn iter_log(
        &self,
        epoch_range: (u64, u64),
        key_range: TableKeyRange,
        options: ReadLogOptions,
    ) -> StorageResult<Self::ChangeLogIter> {
        let version = (**self.pinned_version.load()).clone();
        let iter = self
            .hummock_version_reader
            .iter_log(version, epoch_range, key_range, options)
            .await?;
        Ok(iter)
    }
}

impl StateStore for HummockStorage {
    type Local = LocalHummockStorage;

    /// Waits until the local hummock version contains the epoch. If `wait_epoch` is `Current`,
    /// we will only check whether it is le `sealed_epoch` and won't wait.
    async fn try_wait_epoch(&self, wait_epoch: HummockReadEpoch) -> StorageResult<()> {
        self.validate_read_epoch(wait_epoch)?;
        let wait_epoch = match wait_epoch {
            HummockReadEpoch::Committed(epoch) => {
                assert!(!is_max_epoch(epoch), "epoch should not be MAX EPOCH");
                epoch
            }
            _ => return Ok(()),
        };
        wait_for_epoch(&self.version_update_notifier_tx, wait_epoch).await
    }

    fn sync(&self, epoch: u64, table_ids: HashSet<TableId>) -> impl SyncFuture {
        let (tx, rx) = oneshot::channel();
        let _ = self.hummock_event_sender.send(HummockEvent::SyncEpoch {
            new_sync_epoch: epoch,
            sync_result_sender: tx,
            table_ids,
        });
        rx.map(|recv_result| {
            Ok(recv_result
                .map_err(|_| HummockError::other("failed to receive sync result"))??
                .into_sync_result())
        })
    }

    fn seal_epoch(&self, epoch: u64, is_checkpoint: bool) {
        // Update `seal_epoch` synchronously,
        // as `HummockEvent::SealEpoch` is handled asynchronously.
        let prev_epoch = self.seal_epoch.swap(epoch, MemOrdering::SeqCst);
        assert_gt!(epoch, prev_epoch);

        if is_checkpoint {
            let _ = self.min_current_epoch.compare_exchange(
                HummockEpoch::MAX,
                epoch,
                MemOrdering::SeqCst,
                MemOrdering::SeqCst,
            );
        }
        StoreLocalStatistic::flush_all();
    }

<<<<<<< HEAD
    async fn clear_shared_buffer(&self, prev_epoch: u64) {
        let (tx, rx) = oneshot::channel();
        self.hummock_event_sender
            .send(HummockEvent::Clear(tx, prev_epoch))
            .expect("should send success");
        rx.await.expect("should wait success");

        let epoch = self.pinned_version.load().visible_table_committed_epoch();
        self.min_current_epoch
            .store(HummockEpoch::MAX, MemOrdering::SeqCst);
        self.seal_epoch.store(epoch, MemOrdering::SeqCst);
    }

=======
>>>>>>> 2c900134
    fn new_local(&self, option: NewLocalOptions) -> impl Future<Output = Self::Local> + Send + '_ {
        self.new_local_inner(option)
    }

    fn validate_read_epoch(&self, epoch: HummockReadEpoch) -> StorageResult<()> {
        if let HummockReadEpoch::Current(read_current_epoch) = epoch {
            assert!(
                !is_max_epoch(read_current_epoch),
                "epoch should not be MAX EPOCH"
            );
            let sealed_epoch = self.seal_epoch.load(MemOrdering::SeqCst);
            if read_current_epoch > sealed_epoch {
                tracing::warn!(
                    "invalid barrier read {} > max seal epoch {}",
                    read_current_epoch,
                    sealed_epoch
                );
                return Err(HummockError::read_current_epoch().into());
            }

            let min_current_epoch = self.min_current_epoch.load(MemOrdering::SeqCst);
            if read_current_epoch < min_current_epoch {
                tracing::warn!(
                    "invalid barrier read {} < min current epoch {}",
                    read_current_epoch,
                    min_current_epoch
                );
                return Err(HummockError::read_current_epoch().into());
            }
        }
        Ok(())
    }
}

#[cfg(any(test, feature = "test"))]
impl HummockStorage {
    pub async fn seal_and_sync_epoch(
        &self,
        epoch: u64,
    ) -> StorageResult<risingwave_hummock_sdk::SyncResult> {
        self.seal_epoch(epoch, true);
        let table_ids = self
            .pinned_version
            .load()
            .version()
            .state_table_info
            .info()
            .keys()
            .cloned()
            .collect();
        self.sync(epoch, table_ids).await
    }

    /// Used in the compaction test tool
    #[cfg(any(test, feature = "test"))]
    pub async fn update_version_and_wait(&self, version: HummockVersion) {
        use tokio::task::yield_now;
        let version_id = version.id;
        self._version_update_sender
            .send(HummockVersionUpdate::PinnedVersion(Box::new(version)))
            .unwrap();
        loop {
            if self.pinned_version.load().id() >= version_id {
                break;
            }

            yield_now().await
        }
    }

    pub async fn wait_version(&self, version: HummockVersion) {
        use tokio::task::yield_now;
        loop {
            if self.pinned_version.load().id() >= version.id {
                break;
            }

            yield_now().await
        }
    }

    pub fn get_shared_buffer_size(&self) -> usize {
        self.buffer_tracker.get_buffer_size()
    }

    pub async fn try_wait_epoch_for_test(&self, wait_epoch: u64) {
        let mut rx = self.version_update_notifier_tx.subscribe();
        while *(rx.borrow_and_update()) < wait_epoch {
            rx.changed().await.unwrap();
        }
    }

    /// Creates a [`HummockStorage`] with default stats. Should only be used by tests.
    pub async fn for_test(
        options: Arc<StorageOpts>,
        sstable_store: SstableStoreRef,
        hummock_meta_client: Arc<dyn HummockMetaClient>,
        notification_client: impl NotificationClient,
    ) -> HummockResult<Self> {
        Self::new(
            options,
            sstable_store,
            hummock_meta_client,
            notification_client,
            Arc::new(RpcFilterKeyExtractorManager::default()),
            Arc::new(HummockStateStoreMetrics::unused()),
            Arc::new(CompactorMetrics::unused()),
            None,
        )
        .await
    }

    pub fn storage_opts(&self) -> &Arc<StorageOpts> {
        &self.context.storage_opts
    }

    pub fn version_reader(&self) -> &HummockVersionReader {
        &self.hummock_version_reader
    }

    pub async fn wait_version_update(&self, old_id: HummockVersionId) -> HummockVersionId {
        use tokio::task::yield_now;
        loop {
            let cur_id = self.pinned_version.load().id();
            if cur_id > old_id {
                return cur_id;
            }
            yield_now().await;
        }
    }
}<|MERGE_RESOLUTION|>--- conflicted
+++ resolved
@@ -509,7 +509,7 @@
             .expect("should send success");
         rx.await.expect("should wait success");
 
-        let epoch = self.pinned_version.load().max_committed_epoch();
+        let epoch = self.pinned_version.load().visible_table_committed_epoch();
         self.min_current_epoch
             .store(HummockEpoch::MAX, MemOrdering::SeqCst);
         self.seal_epoch.store(epoch, MemOrdering::SeqCst);
@@ -664,22 +664,6 @@
         StoreLocalStatistic::flush_all();
     }
 
-<<<<<<< HEAD
-    async fn clear_shared_buffer(&self, prev_epoch: u64) {
-        let (tx, rx) = oneshot::channel();
-        self.hummock_event_sender
-            .send(HummockEvent::Clear(tx, prev_epoch))
-            .expect("should send success");
-        rx.await.expect("should wait success");
-
-        let epoch = self.pinned_version.load().visible_table_committed_epoch();
-        self.min_current_epoch
-            .store(HummockEpoch::MAX, MemOrdering::SeqCst);
-        self.seal_epoch.store(epoch, MemOrdering::SeqCst);
-    }
-
-=======
->>>>>>> 2c900134
     fn new_local(&self, option: NewLocalOptions) -> impl Future<Output = Self::Local> + Send + '_ {
         self.new_local_inner(option)
     }
