// Copyright 2024 RisingWave Labs
//
// Licensed under the Apache License, Version 2.0 (the "License");
// you may not use this file except in compliance with the License.
// You may obtain a copy of the License at
//
//     http://www.apache.org/licenses/LICENSE-2.0
//
// Unless required by applicable law or agreed to in writing, software
// distributed under the License is distributed on an "AS IS" BASIS,
// WITHOUT WARRANTIES OR CONDITIONS OF ANY KIND, either express or implied.
// See the License for the specific language governing permissions and
// limitations under the License.

use std::collections::{BTreeMap, HashMap, HashSet};
use std::marker::PhantomData;
use std::ops::Bound;
use std::sync::atomic::{AtomicU64, Ordering};
use std::sync::Arc;

use itertools::Itertools;
use risingwave_common::constants::hummock::CompactionFilterFlag;
use risingwave_hummock_sdk::compaction_group::StateTableId;
use risingwave_hummock_sdk::key::FullKey;
use risingwave_hummock_sdk::key_range::KeyRange;
use risingwave_hummock_sdk::prost_key_range::KeyRangeExt;
use risingwave_hummock_sdk::table_stats::TableStatsMap;
use risingwave_hummock_sdk::{can_concat, EpochWithGap, KeyComparator};
use risingwave_pb::hummock::compact_task::TaskType;
use risingwave_pb::hummock::{
    compact_task, BloomFilterType, CompactTask, LevelType, PbKeyRange, SstableInfo, TableSchema,
};
use tokio::time::Instant;

pub use super::context::CompactorContext;
use crate::filter_key_extractor::FilterKeyExtractorImpl;
use crate::hummock::compactor::{
    ConcatSstableIterator, MultiCompactionFilter, StateCleanUpCompactionFilter, TaskProgress,
    TtlCompactionFilter,
};
use crate::hummock::iterator::{
    Forward, ForwardMergeRangeIterator, HummockIterator, MergeIterator, SkipWatermarkIterator,
    UserIterator,
};
use crate::hummock::multi_builder::TableBuilderFactory;
use crate::hummock::sstable::DEFAULT_ENTRY_SIZE;
use crate::hummock::{
    CachePolicy, FilterBuilder, GetObjectId, HummockResult, MemoryLimiter, SstableBuilder,
    SstableBuilderOptions, SstableDeleteRangeIterator, SstableWriterFactory, SstableWriterOptions,
};
use crate::monitor::StoreLocalStatistic;

pub struct RemoteBuilderFactory<W: SstableWriterFactory, F: FilterBuilder> {
    pub object_id_getter: Box<dyn GetObjectId>,
    pub limiter: Arc<MemoryLimiter>,
    pub options: SstableBuilderOptions,
    pub policy: CachePolicy,
    pub remote_rpc_cost: Arc<AtomicU64>,
    pub filter_key_extractor: Arc<FilterKeyExtractorImpl>,
    pub sstable_writer_factory: W,
    pub _phantom: PhantomData<F>,
}

#[async_trait::async_trait]
impl<W: SstableWriterFactory, F: FilterBuilder> TableBuilderFactory for RemoteBuilderFactory<W, F> {
    type Filter = F;
    type Writer = W::Writer;

    async fn open_builder(&mut self) -> HummockResult<SstableBuilder<Self::Writer, Self::Filter>> {
        let timer = Instant::now();
        let table_id = self.object_id_getter.get_new_sst_object_id().await?;
        let cost = (timer.elapsed().as_secs_f64() * 1000000.0).round() as u64;
        self.remote_rpc_cost.fetch_add(cost, Ordering::Relaxed);
        let writer_options = SstableWriterOptions {
            capacity_hint: Some(self.options.capacity + self.options.block_capacity),
            tracker: None,
            policy: self.policy,
        };
        let writer = self
            .sstable_writer_factory
            .create_sst_writer(table_id, writer_options)
            .await?;
        let builder = SstableBuilder::new(
            table_id,
            writer,
            Self::Filter::create(
                self.options.bloom_false_positive,
                self.options.capacity / DEFAULT_ENTRY_SIZE + 1,
            ),
            self.options.clone(),
            self.filter_key_extractor.clone(),
            Some(self.limiter.clone()),
        );
        Ok(builder)
    }
}

/// `CompactionStatistics` will count the results of each compact split
#[derive(Default, Debug)]
pub struct CompactionStatistics {
    // to report per-table metrics
    pub delta_drop_stat: TableStatsMap,

    // to calculate delete ratio
    pub iter_total_key_counts: u64,
    pub iter_drop_key_counts: u64,
}

impl CompactionStatistics {
    #[allow(dead_code)]
    fn delete_ratio(&self) -> Option<u64> {
        if self.iter_total_key_counts == 0 {
            return None;
        }

        Some(self.iter_drop_key_counts / self.iter_total_key_counts)
    }
}

#[derive(Clone, Default)]
pub struct TaskConfig {
    pub key_range: KeyRange,
    pub cache_policy: CachePolicy,
    pub gc_delete_keys: bool,
    pub watermark: u64,
    /// `stats_target_table_ids` decides whether a dropped key should be counted as table stats
    /// change. For an divided SST as input, a dropped key shouldn't be counted if its table id
    /// doesn't belong to this divided SST. See `Compactor::compact_and_build_sst`.
    pub stats_target_table_ids: Option<HashSet<u32>>,
    pub task_type: compact_task::TaskType,
    pub is_target_l0_or_lbase: bool,
    pub use_block_based_filter: bool,

    pub table_vnode_partition: BTreeMap<u32, u32>,
    /// `TableId` -> `TableSchema`
    /// Schemas in `table_schemas` are at least as new as the one used to create `input_ssts`.
    /// For a table with schema existing in `table_schemas`, its columns not in `table_schemas` but in `input_ssts` can be safely dropped.
    pub table_schemas: HashMap<u32, TableSchema>,
    /// `disable_drop_column_optimization` should only be set in benchmark.
    pub disable_drop_column_optimization: bool,
}

pub fn build_multi_compaction_filter(compact_task: &CompactTask) -> MultiCompactionFilter {
    let mut multi_filter = MultiCompactionFilter::default();
    let compaction_filter_flag =
        CompactionFilterFlag::from_bits(compact_task.compaction_filter_mask).unwrap_or_default();
    if compaction_filter_flag.contains(CompactionFilterFlag::STATE_CLEAN) {
        let state_clean_up_filter = Box::new(StateCleanUpCompactionFilter::new(
            HashSet::from_iter(compact_task.existing_table_ids.clone()),
        ));

        multi_filter.register(state_clean_up_filter);
    }

    if compaction_filter_flag.contains(CompactionFilterFlag::TTL) {
        let id_to_ttl = compact_task
            .table_options
            .iter()
            .filter_map(|(id, option)| {
                option
                    .retention_seconds
                    .and_then(|ttl| if ttl > 0 { Some((*id, ttl)) } else { None })
            })
            .collect();

        let ttl_filter = Box::new(TtlCompactionFilter::new(
            id_to_ttl,
            compact_task.current_epoch_time,
        ));
        multi_filter.register(ttl_filter);
    }

    multi_filter
}

fn generate_splits_fast(
    sstable_infos: &Vec<SstableInfo>,
    compaction_size: u64,
    context: &CompactorContext,
    max_sub_compaction: u32,
) -> Vec<PbKeyRange> {
    let worker_num = context.compaction_executor.worker_num();
    let parallel_compact_size = (context.storage_opts.parallel_compact_size_mb as u64) << 20;

    let parallelism = calculate_task_parallelism_impl(
        worker_num,
        parallel_compact_size,
        compaction_size,
        max_sub_compaction,
    );
    let mut indexes = vec![];
    for sst in sstable_infos {
        let key_range = sst.key_range.as_ref().unwrap();
        indexes.push(
            FullKey {
                user_key: FullKey::decode(&key_range.left).user_key,
                epoch_with_gap: EpochWithGap::new_max_epoch(),
            }
            .encode(),
        );
        indexes.push(
            FullKey {
                user_key: FullKey::decode(&key_range.right).user_key,
                epoch_with_gap: EpochWithGap::new_max_epoch(),
            }
            .encode(),
        );
    }
    indexes.sort_by(|a, b| KeyComparator::compare_encoded_full_key(a.as_ref(), b.as_ref()));
    indexes.dedup();
    if indexes.len() <= parallelism {
        return vec![];
    }

    let mut splits = vec![];
    splits.push(PbKeyRange::new(vec![], vec![]));
    let parallel_key_count = indexes.len() / parallelism;
    let mut last_split_key_count = 0;
    for key in indexes {
        if last_split_key_count >= parallel_key_count {
            splits.last_mut().unwrap().right.clone_from(&key);
            splits.push(PbKeyRange::new(key.clone(), vec![]));
            last_split_key_count = 0;
        }
        last_split_key_count += 1;
    }

    splits
}

pub async fn generate_splits(
    sstable_infos: &Vec<SstableInfo>,
    compaction_size: u64,
    context: &CompactorContext,
    max_sub_compaction: u32,
) -> HummockResult<Vec<PbKeyRange>> {
    const MAX_FILE_COUNT: usize = 32;
    let parallel_compact_size = (context.storage_opts.parallel_compact_size_mb as u64) << 20;
    if compaction_size > parallel_compact_size {
        if sstable_infos.len() > MAX_FILE_COUNT {
            return Ok(generate_splits_fast(
                sstable_infos,
                compaction_size,
                context,
                max_sub_compaction,
            ));
        }
        let mut indexes = vec![];
        // preload the meta and get the smallest key to split sub_compaction
        for sstable_info in sstable_infos {
            indexes.extend(
                context
                    .sstable_store
                    .sstable(sstable_info, &mut StoreLocalStatistic::default())
                    .await?
                    .meta
                    .block_metas
                    .iter()
                    .map(|block| {
                        let data_size = block.len;
                        let full_key = FullKey {
                            user_key: FullKey::decode(&block.smallest_key).user_key,
                            epoch_with_gap: EpochWithGap::new_max_epoch(),
                        }
                        .encode();
                        (data_size as u64, full_key)
                    })
                    .collect_vec(),
            );
        }
        // sort by key, as for every data block has the same size;
        indexes.sort_by(|a, b| KeyComparator::compare_encoded_full_key(a.1.as_ref(), b.1.as_ref()));
        let mut splits = vec![];
        splits.push(PbKeyRange::new(vec![], vec![]));

        let parallelism = calculate_task_parallelism_impl(
            context.compaction_executor.worker_num(),
            parallel_compact_size,
            compaction_size,
            max_sub_compaction,
        );

        let sub_compaction_data_size =
            std::cmp::max(compaction_size / parallelism as u64, parallel_compact_size);

        if parallelism > 1 {
            let mut last_buffer_size = 0;
            let mut last_key: Vec<u8> = vec![];
            let mut remaining_size = indexes.iter().map(|block| block.0).sum::<u64>();
            for (data_size, key) in indexes {
                if last_buffer_size >= sub_compaction_data_size
                    && !last_key.eq(&key)
                    && remaining_size > parallel_compact_size
                {
                    splits.last_mut().unwrap().right.clone_from(&key);
                    splits.push(PbKeyRange::new(key.clone(), vec![]));
                    last_buffer_size = data_size;
                } else {
                    last_buffer_size += data_size;
                }
                remaining_size -= data_size;
                last_key = key;
            }
            return Ok(splits);
        }
    }

    Ok(vec![])
}

pub fn estimate_task_output_capacity(context: CompactorContext, task: &CompactTask) -> usize {
    let max_target_file_size = context.storage_opts.sstable_size_mb as usize * (1 << 20);
    let total_input_uncompressed_file_size = task
        .input_ssts
        .iter()
        .flat_map(|level| level.table_infos.iter())
        .map(|table| table.uncompressed_file_size)
        .sum::<u64>();

    let capacity = std::cmp::min(task.target_file_size as usize, max_target_file_size);
    std::cmp::min(capacity, total_input_uncompressed_file_size as usize)
}

/// Compare result of compaction task and input. The data saw by user shall not change after applying compaction result.
pub async fn check_compaction_result(
    compact_task: &CompactTask,
    context: CompactorContext,
) -> HummockResult<bool> {
    let has_ttl = compact_task
        .table_options
        .iter()
        .any(|(_, table_option)| table_option.retention_seconds.is_some_and(|ttl| ttl > 0));

    let mut compact_table_ids = compact_task
        .input_ssts
        .iter()
        .flat_map(|level| level.table_infos.iter())
        .flat_map(|sst| sst.table_ids.clone())
        .collect_vec();
    compact_table_ids.sort();
    compact_table_ids.dedup();
    let existing_table_ids: HashSet<u32> =
        HashSet::from_iter(compact_task.existing_table_ids.clone());
    let need_clean_state_table = compact_table_ids
        .iter()
        .any(|table_id| !existing_table_ids.contains(table_id));
    // This check method does not consider dropped keys by compaction filter.
    if has_ttl || need_clean_state_table {
        return Ok(true);
    }

    let mut table_iters = Vec::new();
    let mut del_iter = ForwardMergeRangeIterator::default();
    for level in &compact_task.input_ssts {
        if level.table_infos.is_empty() {
            continue;
        }

        // Do not need to filter the table because manager has done it.
        if level.level_type == LevelType::Nonoverlapping as i32 {
            debug_assert!(can_concat(&level.table_infos));
            del_iter.add_concat_iter(level.table_infos.clone(), context.sstable_store.clone());

            table_iters.push(ConcatSstableIterator::new(
                compact_task.existing_table_ids.clone(),
                level.table_infos.clone(),
                KeyRange::inf(),
                context.sstable_store.clone(),
                Arc::new(TaskProgress::default()),
                context.storage_opts.compactor_iter_max_io_retry_times,
            ));
        } else {
            let mut stats = StoreLocalStatistic::default();
            for table_info in &level.table_infos {
                let table = context
                    .sstable_store
                    .sstable(table_info, &mut stats)
                    .await?;
                del_iter.add_sst_iter(SstableDeleteRangeIterator::new(table));
                table_iters.push(ConcatSstableIterator::new(
                    compact_task.existing_table_ids.clone(),
                    vec![table_info.clone()],
                    KeyRange::inf(),
                    context.sstable_store.clone(),
                    Arc::new(TaskProgress::default()),
                    context.storage_opts.compactor_iter_max_io_retry_times,
                ));
            }
        }
    }

    let iter = MergeIterator::for_compactor(table_iters);
    let left_iter = UserIterator::new(
        SkipWatermarkIterator::from_safe_epoch_watermarks(iter, &compact_task.table_watermarks),
        (Bound::Unbounded, Bound::Unbounded),
        u64::MAX,
        0,
        None,
    );
    let iter = ConcatSstableIterator::new(
        compact_task.existing_table_ids.clone(),
        compact_task.sorted_output_ssts.clone(),
        KeyRange::inf(),
        context.sstable_store.clone(),
        Arc::new(TaskProgress::default()),
        context.storage_opts.compactor_iter_max_io_retry_times,
    );
    let right_iter = UserIterator::new(
        SkipWatermarkIterator::from_safe_epoch_watermarks(iter, &compact_task.table_watermarks),
        (Bound::Unbounded, Bound::Unbounded),
        u64::MAX,
        0,
        None,
    );

    check_result(left_iter, right_iter).await
}

pub async fn check_flush_result<I: HummockIterator<Direction = Forward>>(
    left_iter: UserIterator<I>,
    existing_table_ids: Vec<StateTableId>,
    sort_ssts: Vec<SstableInfo>,
    context: CompactorContext,
) -> HummockResult<bool> {
    let iter = ConcatSstableIterator::new(
        existing_table_ids.clone(),
        sort_ssts.clone(),
        KeyRange::inf(),
        context.sstable_store.clone(),
        Arc::new(TaskProgress::default()),
        0,
    );
    let right_iter = UserIterator::new(
        iter,
        (Bound::Unbounded, Bound::Unbounded),
        u64::MAX,
        0,
        None,
    );
    check_result(left_iter, right_iter).await
}

async fn check_result<
    I1: HummockIterator<Direction = Forward>,
    I2: HummockIterator<Direction = Forward>,
>(
    mut left_iter: UserIterator<I1>,
    mut right_iter: UserIterator<I2>,
) -> HummockResult<bool> {
    left_iter.rewind().await?;
    right_iter.rewind().await?;
    let mut right_count = 0;
    let mut left_count = 0;
    while left_iter.is_valid() && right_iter.is_valid() {
        if left_iter.key() != right_iter.key() {
            tracing::error!(
                "The key of input and output not equal. key: {:?} vs {:?}",
                left_iter.key(),
                right_iter.key()
            );
            return Ok(false);
        }
        if left_iter.value() != right_iter.value() {
            tracing::error!(
                "The value of input and output not equal. key: {:?}, value: {:?} vs {:?}",
                left_iter.key(),
                left_iter.value(),
                right_iter.value()
            );
            return Ok(false);
        }
        left_iter.next().await?;
        right_iter.next().await?;
        left_count += 1;
        right_count += 1;
    }
    while left_iter.is_valid() {
        left_count += 1;
        left_iter.next().await?;
    }
    while right_iter.is_valid() {
        right_count += 1;
        right_iter.next().await?;
    }
    if left_count != right_count {
        tracing::error!(
            "The key count of input and output not equal: {} vs {}",
            left_count,
            right_count
        );
        return Ok(false);
    }
    Ok(true)
}

pub fn optimize_by_copy_block(compact_task: &CompactTask, context: &CompactorContext) -> bool {
    let sstable_infos = compact_task
        .input_ssts
        .iter()
        .flat_map(|level| level.table_infos.iter())
        .filter(|table_info| {
            let table_ids = &table_info.table_ids;
            table_ids
                .iter()
                .any(|table_id| compact_task.existing_table_ids.contains(table_id))
        })
        .cloned()
        .collect_vec();
    let compaction_size = sstable_infos
        .iter()
        .map(|table_info| table_info.file_size)
        .sum::<u64>();

    let all_ssts_are_blocked_filter = sstable_infos
        .iter()
        .all(|table_info| table_info.bloom_filter_kind() == BloomFilterType::Blocked);

    let delete_key_count = sstable_infos
        .iter()
        .map(|table_info| table_info.stale_key_count + table_info.range_tombstone_count)
        .sum::<u64>();
    let total_key_count = sstable_infos
        .iter()
        .map(|table_info| table_info.total_key_count)
        .sum::<u64>();

    let has_tombstone = compact_task
        .input_ssts
        .iter()
        .flat_map(|level| level.table_infos.iter())
        .any(|sst| sst.range_tombstone_count > 0);
    let has_ttl = compact_task
        .table_options
        .iter()
        .any(|(_, table_option)| table_option.retention_seconds.is_some_and(|ttl| ttl > 0));

    let compact_table_ids: HashSet<u32> = HashSet::from_iter(
        compact_task
            .input_ssts
            .iter()
            .flat_map(|level| level.table_infos.iter())
            .flat_map(|sst| sst.table_ids.clone()),
    );
    let single_table = compact_table_ids.len() == 1;

    context.storage_opts.enable_fast_compaction
        && all_ssts_are_blocked_filter
        && !has_tombstone
        && !has_ttl
        && single_table
        && compact_task.target_level > 0
        && compact_task.input_ssts.len() == 2
        && compaction_size < context.storage_opts.compactor_fast_max_compact_task_size
        && delete_key_count * 100
            < context.storage_opts.compactor_fast_max_compact_delete_ratio as u64 * total_key_count
        && compact_task.task_type() == TaskType::Dynamic
}

pub async fn generate_splits_for_task(
    compact_task: &mut CompactTask,
    context: &CompactorContext,
    optimize_by_copy_block: bool,
) -> HummockResult<()> {
    let sstable_infos = compact_task
        .input_ssts
        .iter()
        .flat_map(|level| level.table_infos.iter())
        .filter(|table_info| {
            let table_ids = &table_info.table_ids;
            table_ids
                .iter()
                .any(|table_id| compact_task.existing_table_ids.contains(table_id))
        })
        .cloned()
        .collect_vec();
    let compaction_size = sstable_infos
        .iter()
        .map(|table_info| table_info.file_size)
        .sum::<u64>();

    if !optimize_by_copy_block {
        let splits = generate_splits(
            &sstable_infos,
            compaction_size,
            context,
            compact_task.get_max_sub_compaction(),
        )
        .await?;
        if !splits.is_empty() {
            compact_task.splits = splits;
        }
        return Ok(());
    }

    Ok(())
}

pub fn metrics_report_for_task(compact_task: &CompactTask, context: &CompactorContext) {
    let group_label = compact_task.compaction_group_id.to_string();
    let cur_level_label = compact_task.input_ssts[0].level_idx.to_string();
    let select_table_infos = compact_task
        .input_ssts
        .iter()
        .filter(|level| level.level_idx != compact_task.target_level)
        .flat_map(|level| level.table_infos.iter())
        .collect_vec();
    let target_table_infos = compact_task
        .input_ssts
        .iter()
        .filter(|level| level.level_idx == compact_task.target_level)
        .flat_map(|level| level.table_infos.iter())
        .collect_vec();
    let select_size = select_table_infos
        .iter()
        .map(|table| table.file_size)
        .sum::<u64>();
    context
        .compactor_metrics
        .compact_read_current_level
        .with_label_values(&[&group_label, &cur_level_label])
        .inc_by(select_size);
    context
        .compactor_metrics
        .compact_read_sstn_current_level
        .with_label_values(&[&group_label, &cur_level_label])
        .inc_by(select_table_infos.len() as u64);

    let target_level_read_bytes = target_table_infos.iter().map(|t| t.file_size).sum::<u64>();
    let next_level_label = compact_task.target_level.to_string();
    context
        .compactor_metrics
        .compact_read_next_level
        .with_label_values(&[&group_label, next_level_label.as_str()])
        .inc_by(target_level_read_bytes);
    context
        .compactor_metrics
        .compact_read_sstn_next_level
        .with_label_values(&[&group_label, next_level_label.as_str()])
        .inc_by(target_table_infos.len() as u64);
}

pub fn calculate_task_parallelism(compact_task: &CompactTask, context: &CompactorContext) -> usize {
    let optimize_by_copy_block = optimize_by_copy_block(compact_task, context);

    if optimize_by_copy_block {
        return 1;
    }

    let sstable_infos = compact_task
        .input_ssts
        .iter()
        .flat_map(|level| level.table_infos.iter())
        .filter(|table_info| {
            let table_ids = &table_info.table_ids;
            table_ids
                .iter()
                .any(|table_id| compact_task.existing_table_ids.contains(table_id))
        })
        .cloned()
        .collect_vec();
    let compaction_size = sstable_infos
        .iter()
        .map(|table_info| table_info.file_size)
        .sum::<u64>();
    let parallel_compact_size = (context.storage_opts.parallel_compact_size_mb as u64) << 20;
    let task_parallelism = calculate_task_parallelism_impl(
        context.compaction_executor.worker_num(),
        parallel_compact_size,
        compaction_size,
<<<<<<< HEAD
        context.storage_opts.max_sub_compaction,
    );
    if compact_task.compression_algorithm == 0 {
        std::cmp::max(1, task_parallelism / 2)
    } else {
        task_parallelism
    }
=======
        compact_task.get_max_sub_compaction(),
    )
>>>>>>> 441f9eab
}

pub fn calculate_task_parallelism_impl(
    worker_num: usize,
    parallel_compact_size: u64,
    compaction_size: u64,
    max_sub_compaction: u32,
) -> usize {
    let parallelism = (compaction_size + parallel_compact_size - 1) / parallel_compact_size;
    worker_num.min(parallelism.min(max_sub_compaction as u64) as usize)
}<|MERGE_RESOLUTION|>--- conflicted
+++ resolved
@@ -667,18 +667,13 @@
         context.compaction_executor.worker_num(),
         parallel_compact_size,
         compaction_size,
-<<<<<<< HEAD
-        context.storage_opts.max_sub_compaction,
+        compact_task.get_max_sub_compaction(),
     );
     if compact_task.compression_algorithm == 0 {
         std::cmp::max(1, task_parallelism / 2)
     } else {
         task_parallelism
     }
-=======
-        compact_task.get_max_sub_compaction(),
-    )
->>>>>>> 441f9eab
 }
 
 pub fn calculate_task_parallelism_impl(
