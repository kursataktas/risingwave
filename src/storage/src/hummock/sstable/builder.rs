--- conflicted
+++ resolved
@@ -305,19 +305,12 @@
         {
             let table_id = full_key.user_key.table_id.table_id();
             tracing::warn!(
-<<<<<<< HEAD
-                "A large key (table_id={}, len={}, epoch={}, spill offset={}) is added to block",
-                table_id,
-                table_key_len,
-                full_key.epoch_with_gap.pure_epoch(),
-                full_key.epoch_with_gap.offset()
-=======
-                "A large key/value (table_id={}, key len={}, value len={}, epoch={}) is added to block",
+                "A large key/value (table_id={}, key len={}, value len={}, epoch={}, spill offset={}) is added to block",
                 table_id,
                 table_key_len,
                 table_value_len,
-                full_key.epoch
->>>>>>> 60f1758b
+                full_key.epoch_with_gap.pure_epoch(),
+                full_key.epoch_with_gap.offset(),
             );
         }
 
