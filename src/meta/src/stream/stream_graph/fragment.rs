// Copyright 2023 RisingWave Labs
//
// Licensed under the Apache License, Version 2.0 (the "License");
// you may not use this file except in compliance with the License.
// You may obtain a copy of the License at
//
//     http://www.apache.org/licenses/LICENSE-2.0
//
// Unless required by applicable law or agreed to in writing, software
// distributed under the License is distributed on an "AS IS" BASIS,
// WITHOUT WARRANTIES OR CONDITIONS OF ANY KIND, either express or implied.
// See the License for the specific language governing permissions and
// limitations under the License.

use std::collections::{HashMap, HashSet};
use std::num::NonZeroUsize;
use std::ops::Deref;
use std::sync::LazyLock;

use anyhow::{anyhow, Context};
use enum_as_inner::EnumAsInner;
use itertools::Itertools;
use risingwave_common::bail;
use risingwave_common::catalog::{generate_internal_table_name_with_type, TableId};
use risingwave_common::util::iter_util::ZipEqFast;
use risingwave_common::util::stream_graph_visitor;
use risingwave_pb::catalog::Table;
use risingwave_pb::meta::table_fragments::Fragment;
use risingwave_pb::stream_plan::stream_fragment_graph::{
    Parallelism, StreamFragment, StreamFragmentEdge as StreamFragmentEdgeProto,
};
use risingwave_pb::stream_plan::stream_node::NodeBody;
use risingwave_pb::stream_plan::{
    DispatchStrategy, DispatcherType, FragmentTypeFlag, StreamActor,
    StreamFragmentGraph as StreamFragmentGraphProto,
};

use crate::manager::{IdGeneratorManagerRef, StreamingJob};
use crate::model::FragmentId;
use crate::storage::MetaStore;
use crate::stream::stream_graph::id::{GlobalFragmentId, GlobalFragmentIdGen, GlobalTableIdGen};
use crate::stream::stream_graph::schedule::Distribution;
use crate::{MetaError, MetaResult};

/// The fragment in the building phase, including the [`StreamFragment`] from the frontend and
/// several additional helper fields.
#[derive(Debug, Clone)]
pub(super) struct BuildingFragment {
    /// The fragment structure from the frontend, with the global fragment ID.
    inner: StreamFragment,

    /// A clone of the internal tables in this fragment.
    internal_tables: Vec<Table>,

    /// The ID of the job if it's materialized in this fragment.
    table_id: Option<u32>,

    /// The required columns of each upstream table.
    upstream_table_columns: HashMap<TableId, Vec<i32>>,
}

impl BuildingFragment {
    /// Create a new [`BuildingFragment`] from a [`StreamFragment`]. The global fragment ID and
    /// global table IDs will be correctly filled with the given `id` and `table_id_gen`.
    fn new(
        id: GlobalFragmentId,
        fragment: StreamFragment,
        job: &StreamingJob,
        table_id_gen: GlobalTableIdGen,
    ) -> Self {
        let mut fragment = StreamFragment {
            fragment_id: id.as_global_id(),
            ..fragment
        };
        let internal_tables = Self::fill_internal_tables(&mut fragment, job, table_id_gen);
        let table_id = Self::fill_job(&mut fragment, job).then(|| job.id());
        let upstream_table_columns = Self::extract_upstream_table_columns(&mut fragment);

        Self {
            inner: fragment,
            internal_tables,
            table_id,
            upstream_table_columns,
        }
    }

    /// Fill the information of the internal tables in the fragment.
    fn fill_internal_tables(
        fragment: &mut StreamFragment,
        job: &StreamingJob,
        table_id_gen: GlobalTableIdGen,
    ) -> Vec<Table> {
        let fragment_id = fragment.fragment_id;
        let mut internal_tables = Vec::new();

        stream_graph_visitor::visit_internal_tables(fragment, |table, table_type_name| {
            table.id = table_id_gen.to_global_id(table.id).as_global_id();
            table.schema_id = job.schema_id();
            table.database_id = job.database_id();
            table.name = generate_internal_table_name_with_type(
                &job.name(),
                fragment_id,
                table.id,
                table_type_name,
            );
            table.fragment_id = fragment_id;
            table.owner = job.owner();

            // Record the internal table.
            internal_tables.push(table.clone());
        });

        internal_tables
    }

    /// Fill the information of the job in the fragment.
    fn fill_job(fragment: &mut StreamFragment, job: &StreamingJob) -> bool {
        let table_id = job.id();
        let fragment_id = fragment.fragment_id;
        let mut has_table = false;

        stream_graph_visitor::visit_fragment(fragment, |node_body| match node_body {
            NodeBody::Materialize(materialize_node) => {
                materialize_node.table_id = table_id;

                // Fill the ID of the `Table`.
                let table = materialize_node.table.as_mut().unwrap();
                table.id = table_id;
                table.database_id = job.database_id();
                table.schema_id = job.schema_id();
                table.fragment_id = fragment_id;
                #[cfg(not(debug_assertions))]
                {
                    table.definition = job.name();
                }

                has_table = true;
            }
            NodeBody::Sink(sink_node) => {
                sink_node.sink_desc.as_mut().unwrap().id = table_id;

                has_table = true;
            }
            NodeBody::Dml(dml_node) => {
                dml_node.table_id = table_id;
                dml_node.table_version_id = job.table_version_id().unwrap();
            }
            _ => {}
        });

        has_table
    }

    /// Extract the required columns (in IDs) of each upstream table.
    fn extract_upstream_table_columns(
        // TODO: no need to take `&mut` here
        fragment: &mut StreamFragment,
    ) -> HashMap<TableId, Vec<i32>> {
        let mut table_columns = HashMap::new();

        stream_graph_visitor::visit_fragment(fragment, |node_body| {
            if let NodeBody::Chain(chain_node) = node_body {
                let table_id = chain_node.table_id.into();
                let column_ids = chain_node.upstream_column_ids.clone();
                table_columns
                    .try_insert(table_id, column_ids)
                    .expect("currently there should be no two same upstream tables in a fragment");
            }
        });

        assert_eq!(table_columns.len(), fragment.upstream_table_ids.len());

        table_columns
    }
}

impl Deref for BuildingFragment {
    type Target = StreamFragment;

    fn deref(&self) -> &Self::Target {
        &self.inner
    }
}

/// The ID of an edge in the fragment graph. For different types of edges, the ID will be in
/// different variants.
#[derive(Debug, Clone, Copy, PartialEq, Eq, Hash, EnumAsInner)]
pub(super) enum EdgeId {
    /// The edge between two building (internal) fragments.
    Internal {
        /// The ID generated by the frontend, generally the operator ID of `Exchange`.
        /// See [`StreamFragmentEdgeProto`].
        link_id: u64,
    },

    /// The edge between an upstream external fragment and downstream building fragment. Used for
    /// MV on MV.
    UpstreamExternal {
        /// The ID of the upstream table or materialized view.
        upstream_table_id: TableId,
        /// The ID of the downstream fragment.
        downstream_fragment_id: GlobalFragmentId,
    },

    UpstreamSourceExternal {
        upstream_fragment_id: GlobalFragmentId,
        downstream_fragment_id: GlobalFragmentId,
    },

    /// The edge between an upstream building fragment and downstream external fragment. Used for
    /// schema change (replace table plan).
    DownstreamExternal {
        /// The ID of the original upstream fragment (`Materialize`).
        original_upstream_fragment_id: GlobalFragmentId,
        /// The ID of the downstream fragment.
        downstream_fragment_id: GlobalFragmentId,
    },
}

/// The edge in the fragment graph.
///
/// The edge can be either internal or external. This is distinguished by the [`EdgeId`].
#[derive(Debug, Clone)]
pub(super) struct StreamFragmentEdge {
    /// The ID of the edge.
    pub id: EdgeId,

    /// The strategy used for dispatching the data.
    pub dispatch_strategy: DispatchStrategy,
}

impl StreamFragmentEdge {
    fn from_protobuf(edge: &StreamFragmentEdgeProto) -> Self {
        Self {
            // By creating an edge from the protobuf, we know that the edge is from the frontend and
            // is internal.
            id: EdgeId::Internal {
                link_id: edge.link_id,
            },
            dispatch_strategy: edge.get_dispatch_strategy().unwrap().clone(),
        }
    }
}

/// In-memory representation of a **Fragment** Graph, built from the [`StreamFragmentGraphProto`]
/// from the frontend.
#[derive(Default)]
pub struct StreamFragmentGraph {
    /// stores all the fragments in the graph.
    fragments: HashMap<GlobalFragmentId, BuildingFragment>,

    /// stores edges between fragments: upstream => downstream.
    downstreams: HashMap<GlobalFragmentId, HashMap<GlobalFragmentId, StreamFragmentEdge>>,

    /// stores edges between fragments: downstream -> upstream.
    upstreams: HashMap<GlobalFragmentId, HashMap<GlobalFragmentId, StreamFragmentEdge>>,

    /// Dependent relations of this job.
    dependent_table_ids: HashSet<TableId>,

    /// The default parallelism of the job, specified by the `STREAMING_PARALLELISM` session
    /// variable. If not specified, all active parallel units will be used.
    default_parallelism: Option<NonZeroUsize>,
}

impl StreamFragmentGraph {
    /// Create a new [`StreamFragmentGraph`] from the given [`StreamFragmentGraphProto`], with all
    /// global IDs correctly filled.
    pub async fn new<S: MetaStore>(
        proto: StreamFragmentGraphProto,
        id_gen: IdGeneratorManagerRef<S>,
        job: &StreamingJob,
    ) -> MetaResult<Self> {
        let fragment_id_gen =
            GlobalFragmentIdGen::new(&id_gen, proto.fragments.len() as u64).await?;
        let table_id_gen = GlobalTableIdGen::new(&id_gen, proto.table_ids_cnt as u64).await?;

        // Create nodes.
        let fragments: HashMap<_, _> = proto
            .fragments
            .into_iter()
            .map(|(id, fragment)| {
                let id = fragment_id_gen.to_global_id(id);
                let fragment = BuildingFragment::new(id, fragment, job, table_id_gen);
                (id, fragment)
            })
            .collect();

        assert_eq!(
            fragments
                .values()
                .map(|f| f.internal_tables.len() as u32)
                .sum::<u32>(),
            proto.table_ids_cnt
        );

        // Create edges.
        let mut downstreams = HashMap::new();
        let mut upstreams = HashMap::new();

        for edge in proto.edges {
            let upstream_id = fragment_id_gen.to_global_id(edge.upstream_id);
            let downstream_id = fragment_id_gen.to_global_id(edge.downstream_id);
            let edge = StreamFragmentEdge::from_protobuf(&edge);

            upstreams
                .entry(downstream_id)
                .or_insert_with(HashMap::new)
                .try_insert(upstream_id, edge.clone())
                .unwrap();
            downstreams
                .entry(upstream_id)
                .or_insert_with(HashMap::new)
                .try_insert(downstream_id, edge)
                .unwrap();
        }

        // Note: Here we directly use the field `dependent_table_ids` in the proto (resolved in
        // frontend), instead of visiting the graph ourselves.
        let dependent_table_ids = proto
            .dependent_table_ids
            .iter()
            .map(TableId::from)
            .collect();

        let default_parallelism = if let Some(Parallelism { parallelism }) = proto.parallelism {
            Some(NonZeroUsize::new(parallelism as usize).context("parallelism should not be 0")?)
        } else {
            None
        };

        Ok(Self {
            fragments,
            downstreams,
            upstreams,
            dependent_table_ids,
            default_parallelism,
        })
    }

    /// Retrieve the internal tables map of the whole graph.
    pub fn internal_tables(&self) -> HashMap<u32, Table> {
        let mut tables = HashMap::new();
        for fragment in self.fragments.values() {
            for table in &fragment.internal_tables {
                tables
                    .try_insert(table.id, table.clone())
                    .unwrap_or_else(|_| panic!("duplicated table id `{}`", table.id));
            }
        }
        tables
    }

    /// Set internal tables' `table_id`s according to a list of internal tables
    pub fn fit_internal_table_ids(&mut self, mut old_tables: Vec<Table>) -> MetaResult<()> {
        let mut new_ids = Vec::new();
        for fragment in self.fragments.values() {
            for table in &fragment.internal_tables {
                new_ids.push(table.id);
            }
        }
        if new_ids.len() != old_tables.len() {
<<<<<<< HEAD
            return Err(MetaError::from(anyhow!(
                "Different number of internal tables.\n
                New: {}, Old: {}",
                new_ids.len(),
                old_tables.len(),
            )));
        }
        if new_ids.len() != old_tables.len() {
            return Err(MetaError::from(anyhow!(
                "Numbers of internal tables mismatch. New: {}, Old: {}",
                new_ids.len(),
                old_tables.len()
            )));
=======
            bail!(
                "Different number of internal tables. New: {}, Old: {}",
                new_ids.len(),
                old_tables.len()
            );
>>>>>>> 6f94e339
        }
        old_tables.sort_by(|a, b| a.id.cmp(&b.id));
        new_ids.sort();
        let id_map = new_ids
            .into_iter()
            .zip_eq_fast(old_tables.into_iter())
            .collect::<HashMap<_, _>>();
        for fragment in self.fragments.values_mut() {
            for table in &mut fragment.internal_tables {
                let old_table = id_map.get(&table.id).unwrap();
                if old_table.get_columns() != table.get_columns() {
<<<<<<< HEAD
                    return Err(MetaError::from(anyhow!(
                        "Mismatch of internal tables.\n
                        Old table: {:?}\n
                        New table: {:?}\n",
                        old_table,
                        table
                    )));
=======
                    bail!(
                        "Mismatch of internal tables.\nOld table: {:?}\nNew table: {:?}\n",
                        old_table,
                        table
                    );
>>>>>>> 6f94e339
                }
                table.id = old_table.get_id();
            }
        }
        Ok(())
    }

    /// Returns the fragment id where the table is materialized.
    pub fn table_fragment_id(&self) -> FragmentId {
        self.fragments
            .values()
            .filter(|b| b.table_id.is_some())
            .map(|b| b.fragment_id)
            .exactly_one()
            .expect("require exactly 1 materialize/sink node when creating the streaming job")
    }

    /// Returns the fragment id where the table dml is received.
    pub fn dml_fragment_id(&self) -> Option<FragmentId> {
        self.fragments
            .values()
            .filter(|b| b.fragment_type_mask & FragmentTypeFlag::Dml as u32 != 0)
            .map(|b| b.fragment_id)
            .at_most_one()
            .expect("require at most 1 dml node when creating the streaming job")
    }

    /// Get the dependent streaming job ids of this job.
    pub fn dependent_table_ids(&self) -> &HashSet<TableId> {
        &self.dependent_table_ids
    }

    /// Get the default parallelism of the job.
    pub fn default_parallelism(&self) -> Option<NonZeroUsize> {
        self.default_parallelism
    }

    /// Get downstreams of a fragment.
    fn get_downstreams(
        &self,
        fragment_id: GlobalFragmentId,
    ) -> &HashMap<GlobalFragmentId, StreamFragmentEdge> {
        self.downstreams.get(&fragment_id).unwrap_or(&EMPTY_HASHMAP)
    }

    /// Get upstreams of a fragment.
    fn get_upstreams(
        &self,
        fragment_id: GlobalFragmentId,
    ) -> &HashMap<GlobalFragmentId, StreamFragmentEdge> {
        self.upstreams.get(&fragment_id).unwrap_or(&EMPTY_HASHMAP)
    }
}

static EMPTY_HASHMAP: LazyLock<HashMap<GlobalFragmentId, StreamFragmentEdge>> =
    LazyLock::new(HashMap::new);

/// A fragment that is either being built or already exists. Used for generalize the logic of
/// [`ActorGraphBuilder`].
#[derive(Debug, Clone, EnumAsInner)]
pub(super) enum EitherFragment {
    /// An internal fragment that is being built for the current streaming job.
    Building(BuildingFragment),

    /// An existing fragment that is external but connected to the fragments being built.
    Existing(Fragment),
}

/// A wrapper of [`StreamFragmentGraph`] that contains the additional information of existing
/// fragments, which is connected to the graph's top-most or bottom-most fragments.
///
/// For example,
/// - if we're going to build a mview on an existing mview, the upstream fragment containing the
///   `Materialize` node will be included in this structure.
/// - if we're going to replace the plan of a table with downstream mviews, the downstream fragments
///   containing the `Chain` nodes will be included in this structure.
pub struct CompleteStreamFragmentGraph {
    /// The fragment graph of the streaming job being built.
    building_graph: StreamFragmentGraph,

    /// The required information of existing fragments.
    existing_fragments: HashMap<GlobalFragmentId, Fragment>,

    /// Extra edges between existing fragments and the building fragments.
    extra_downstreams: HashMap<GlobalFragmentId, HashMap<GlobalFragmentId, StreamFragmentEdge>>,

    /// Extra edges between existing fragments and the building fragments.
    extra_upstreams: HashMap<GlobalFragmentId, HashMap<GlobalFragmentId, StreamFragmentEdge>>,
}

impl CompleteStreamFragmentGraph {
    /// Create a new [`CompleteStreamFragmentGraph`] with empty existing fragments, i.e., there's no
    /// upstream mviews.
    #[cfg(test)]
    pub fn for_test(graph: StreamFragmentGraph) -> Self {
        Self {
            building_graph: graph,
            existing_fragments: Default::default(),
            extra_downstreams: Default::default(),
            extra_upstreams: Default::default(),
        }
    }

    /// Create a new [`CompleteStreamFragmentGraph`] for MV on MV, with the upstream existing
    /// `Materialize` fragments.
    pub fn with_upstreams(
        graph: StreamFragmentGraph,
        upstream_mview_fragments: HashMap<TableId, Fragment>,
    ) -> MetaResult<Self> {
        let mut extra_downstreams = HashMap::new();
        let mut extra_upstreams = HashMap::new();

        // Build the extra edges between the upstream `Materialize` and the downstream `Chain` of
        // the new materialized view.
        for (&id, fragment) in &graph.fragments {
            for (&upstream_table_id, output_columns) in &fragment.upstream_table_columns {
                let mview_fragment = upstream_mview_fragments
                    .get(&upstream_table_id)
                    .context("upstream materialized view fragment not found")?;
                let mview_id = GlobalFragmentId::new(mview_fragment.fragment_id);

                // Resolve the required output columns from the upstream materialized view.
                let output_indices = {
                    let nodes = mview_fragment.actors[0].get_nodes().unwrap();
                    let mview_node = nodes.get_node_body().unwrap().as_materialize().unwrap();
                    let all_column_ids = mview_node
                        .get_table()
                        .unwrap()
                        .columns
                        .iter()
                        .map(|c| c.column_desc.as_ref().unwrap().column_id)
                        .collect_vec();

                    output_columns
                        .iter()
                        .map(|c| {
                            all_column_ids
                                .iter()
                                .position(|&id| id == *c)
                                .map(|i| i as u32)
                        })
                        .collect::<Option<Vec<_>>>()
                        .context("column not found in the upstream materialized view")?
                };

                let edge = StreamFragmentEdge {
                    id: EdgeId::UpstreamExternal {
                        upstream_table_id,
                        downstream_fragment_id: id,
                    },
                    // We always use `NoShuffle` for the exchange between the upstream `Materialize`
                    // and the downstream `Chain` of the new materialized view.
                    dispatch_strategy: DispatchStrategy {
                        r#type: DispatcherType::NoShuffle as _,
                        dist_key_indices: vec![], // not used for `NoShuffle`
                        output_indices,
                    },
                };

                extra_downstreams
                    .entry(mview_id)
                    .or_insert_with(HashMap::new)
                    .try_insert(id, edge.clone())
                    .unwrap();
                extra_upstreams
                    .entry(id)
                    .or_insert_with(HashMap::new)
                    .try_insert(mview_id, edge)
                    .unwrap();
            }
        }

        let existing_fragments = upstream_mview_fragments
            .into_values()
            .map(|f| (GlobalFragmentId::new(f.fragment_id), f))
            .collect();

        Ok(Self {
            building_graph: graph,
            existing_fragments,
            extra_downstreams,
            extra_upstreams,
        })
    }

    /// Create a new [`CompleteStreamFragmentGraph`] for replacing an existing table, with the
    /// downstream existing `Chain` fragments and upstream source fragments
    pub fn with_downstreams_upstreams(
        graph: StreamFragmentGraph,
        original_table_fragment_id: FragmentId,
        downstream_fragments: Vec<(DispatchStrategy, Fragment)>,
        upstream_fragments: Vec<Fragment>,
        dispatch_strategy: Option<DispatchStrategy>,
    ) -> MetaResult<Self> {
        let mut extra_downstreams = HashMap::new();
        let mut extra_upstreams = HashMap::new();

        let original_table_fragment_id = GlobalFragmentId::new(original_table_fragment_id);
        let table_fragment_id = GlobalFragmentId::new(graph.table_fragment_id());

        // Build the extra edges between the `Materialize` and the downstream `Chain` of the
        // existing materialized views.
        for (dispatch_strategy, fragment) in &downstream_fragments {
            let id = GlobalFragmentId::new(fragment.fragment_id);

            let edge = StreamFragmentEdge {
                id: EdgeId::DownstreamExternal {
                    original_upstream_fragment_id: original_table_fragment_id,
                    downstream_fragment_id: id,
                },
                dispatch_strategy: dispatch_strategy.clone(),
            };

            extra_downstreams
                .entry(table_fragment_id)
                .or_insert_with(HashMap::new)
                .try_insert(id, edge.clone())
                .unwrap();
            extra_upstreams
                .entry(id)
                .or_insert_with(HashMap::new)
                .try_insert(table_fragment_id, edge)
                .unwrap();
        }

        for fragment in &upstream_fragments {
            let id = GlobalFragmentId::new(fragment.fragment_id);
            let edge = StreamFragmentEdge {
                id: EdgeId::UpstreamSourceExternal {
                    upstream_fragment_id: id,
                    downstream_fragment_id: table_fragment_id,
                },
                dispatch_strategy: dispatch_strategy.clone().unwrap(),
            };

            extra_upstreams
                .entry(table_fragment_id)
                .or_insert_with(HashMap::new)
                .try_insert(id, edge.clone())
                .unwrap();
            extra_downstreams
                .entry(id)
                .or_insert_with(HashMap::new)
                .try_insert(table_fragment_id, edge)
                .unwrap();
        }

        let existing_fragments = downstream_fragments
            .into_iter()
            .map(|(_, f)| (GlobalFragmentId::new(f.fragment_id), f))
            .chain(
                upstream_fragments
                    .into_iter()
                    .map(|f| (GlobalFragmentId::new(f.fragment_id), f)),
            )
            .collect();

        Ok(Self {
            building_graph: graph,
            existing_fragments,
            extra_downstreams,
            extra_upstreams,
        })
    }
}

impl CompleteStreamFragmentGraph {
    /// Returns **all** fragment IDs in the complete graph, including the ones that are not in the
    /// building graph.
    pub(super) fn all_fragment_ids(&self) -> impl Iterator<Item = GlobalFragmentId> + '_ {
        self.building_graph
            .fragments
            .keys()
            .chain(self.existing_fragments.keys())
            .copied()
    }

    /// Returns an iterator of **all** edges in the complete graph, including the external edges.
    pub(super) fn all_edges(
        &self,
    ) -> impl Iterator<Item = (GlobalFragmentId, GlobalFragmentId, &StreamFragmentEdge)> + '_ {
        self.building_graph
            .downstreams
            .iter()
            .chain(self.extra_downstreams.iter())
            .flat_map(|(&from, tos)| tos.iter().map(move |(&to, edge)| (from, to, edge)))
    }

    /// Returns the distribution of the existing fragments.
    pub(super) fn existing_distribution(&self) -> HashMap<GlobalFragmentId, Distribution> {
        self.existing_fragments
            .iter()
            .map(|(&id, f)| (id, Distribution::from_fragment(f)))
            .collect()
    }

    /// Generate topological order of **all** fragments in this graph, including the ones that are
    /// not in the building graph. Returns error if the graph is not a DAG and topological sort can
    /// not be done.
    ///
    /// For MV on MV, the first fragment popped out from the heap will be the top-most node, or the
    /// `Sink` / `Materialize` in stream graph.
    pub(super) fn topo_order(&self) -> MetaResult<Vec<GlobalFragmentId>> {
        let mut topo = Vec::new();
        let mut downstream_cnts = HashMap::new();

        // Iterate all fragments.
        for fragment_id in self.all_fragment_ids() {
            // Count how many downstreams we have for a given fragment.
            let downstream_cnt = self.get_downstreams(fragment_id).count();
            if downstream_cnt == 0 {
                topo.push(fragment_id);
            } else {
                downstream_cnts.insert(fragment_id, downstream_cnt);
            }
        }

        let mut i = 0;
        while let Some(&fragment_id) = topo.get(i) {
            i += 1;
            // Find if we can process more fragments.
            for (upstream_id, _) in self.get_upstreams(fragment_id) {
                let downstream_cnt = downstream_cnts.get_mut(&upstream_id).unwrap();
                *downstream_cnt -= 1;
                if *downstream_cnt == 0 {
                    downstream_cnts.remove(&upstream_id);
                    topo.push(upstream_id);
                }
            }
        }

        if !downstream_cnts.is_empty() {
            // There are fragments that are not processed yet.
            bail!("graph is not a DAG");
        }

        Ok(topo)
    }

    /// Seal a [`BuildingFragment`] from the graph into a [`Fragment`], which will be further used
    /// to build actors on the compute nodes and persist into meta store.
    pub(super) fn seal_fragment(
        &self,
        id: GlobalFragmentId,
        actors: Vec<StreamActor>,
        distribution: Distribution,
    ) -> Fragment {
        let BuildingFragment {
            inner,
            internal_tables,
            table_id,
            upstream_table_columns: _,
        } = self.get_fragment(id).into_building().unwrap();

        let distribution_type = distribution.to_distribution_type() as i32;

        let state_table_ids = internal_tables
            .iter()
            .map(|t| t.id)
            .chain(table_id)
            .collect();

        let upstream_fragment_ids = self
            .get_upstreams(id)
            .map(|(id, _)| id.as_global_id())
            .collect();

        Fragment {
            fragment_id: inner.fragment_id,
            fragment_type_mask: inner.fragment_type_mask,
            distribution_type,
            actors,
            vnode_mapping: Some(distribution.into_mapping().to_protobuf()),
            state_table_ids,
            upstream_fragment_ids,
        }
    }

    /// Get a fragment from the complete graph, which can be either a building fragment or an
    /// existing fragment.
    pub(super) fn get_fragment(&self, fragment_id: GlobalFragmentId) -> EitherFragment {
        if let Some(fragment) = self.existing_fragments.get(&fragment_id) {
            EitherFragment::Existing(fragment.clone())
        } else {
            EitherFragment::Building(
                self.building_graph
                    .fragments
                    .get(&fragment_id)
                    .unwrap()
                    .clone(),
            )
        }
    }

    /// Get **all** downstreams of a fragment, including the ones that are not in the building
    /// graph.
    pub(super) fn get_downstreams(
        &self,
        fragment_id: GlobalFragmentId,
    ) -> impl Iterator<Item = (GlobalFragmentId, &StreamFragmentEdge)> {
        self.building_graph
            .get_downstreams(fragment_id)
            .iter()
            .chain(
                self.extra_downstreams
                    .get(&fragment_id)
                    .into_iter()
                    .flatten(),
            )
            .map(|(&id, edge)| (id, edge))
    }

    /// Get **all** upstreams of a fragment, including the ones that are not in the building
    /// graph.
    pub(super) fn get_upstreams(
        &self,
        fragment_id: GlobalFragmentId,
    ) -> impl Iterator<Item = (GlobalFragmentId, &StreamFragmentEdge)> {
        self.building_graph
            .get_upstreams(fragment_id)
            .iter()
            .chain(self.extra_upstreams.get(&fragment_id).into_iter().flatten())
            .map(|(&id, edge)| (id, edge))
    }

    /// Returns all building fragments in the graph.
    pub(super) fn building_fragments(&self) -> &HashMap<GlobalFragmentId, BuildingFragment> {
        &self.building_graph.fragments
    }
}<|MERGE_RESOLUTION|>--- conflicted
+++ resolved
@@ -360,27 +360,11 @@
             }
         }
         if new_ids.len() != old_tables.len() {
-<<<<<<< HEAD
-            return Err(MetaError::from(anyhow!(
-                "Different number of internal tables.\n
-                New: {}, Old: {}",
-                new_ids.len(),
-                old_tables.len(),
-            )));
-        }
-        if new_ids.len() != old_tables.len() {
-            return Err(MetaError::from(anyhow!(
-                "Numbers of internal tables mismatch. New: {}, Old: {}",
-                new_ids.len(),
-                old_tables.len()
-            )));
-=======
             bail!(
                 "Different number of internal tables. New: {}, Old: {}",
                 new_ids.len(),
                 old_tables.len()
             );
->>>>>>> 6f94e339
         }
         old_tables.sort_by(|a, b| a.id.cmp(&b.id));
         new_ids.sort();
@@ -392,21 +376,11 @@
             for table in &mut fragment.internal_tables {
                 let old_table = id_map.get(&table.id).unwrap();
                 if old_table.get_columns() != table.get_columns() {
-<<<<<<< HEAD
-                    return Err(MetaError::from(anyhow!(
-                        "Mismatch of internal tables.\n
-                        Old table: {:?}\n
-                        New table: {:?}\n",
-                        old_table,
-                        table
-                    )));
-=======
                     bail!(
                         "Mismatch of internal tables.\nOld table: {:?}\nNew table: {:?}\n",
                         old_table,
                         table
                     );
->>>>>>> 6f94e339
                 }
                 table.id = old_table.get_id();
             }
