// Copyright 2023 RisingWave Labs
//
// Licensed under the Apache License, Version 2.0 (the "License");
// you may not use this file except in compliance with the License.
// You may obtain a copy of the License at
//
//     http://www.apache.org/licenses/LICENSE-2.0
//
// Unless required by applicable law or agreed to in writing, software
// distributed under the License is distributed on an "AS IS" BASIS,
// WITHOUT WARRANTIES OR CONDITIONS OF ANY KIND, either express or implied.
// See the License for the specific language governing permissions and
// limitations under the License.

use std::borrow::BorrowMut;
use std::collections::{BTreeMap, HashMap, HashSet, VecDeque};
use std::ops::{Deref, DerefMut};
use std::sync::atomic::AtomicBool;
use std::sync::{Arc, LazyLock};
use std::time::{Duration, Instant, SystemTime};

use arc_swap::ArcSwap;
use bytes::Bytes;
use fail::fail_point;
use function_name::named;
use futures::future::Either;
use futures::stream::{BoxStream, FuturesUnordered};
use futures::{FutureExt, StreamExt};
use itertools::Itertools;
use parking_lot::Mutex;
use risingwave_common::monitor::rwlock::MonitoredRwLock;
use risingwave_common::util::epoch::{Epoch, INVALID_EPOCH};
use risingwave_common::util::{pending_on_none, select_all};
use risingwave_hummock_sdk::compact::{compact_task_to_string, statistics_compact_task};
use risingwave_hummock_sdk::compaction_group::hummock_version_ext::{
    build_version_delta_after_version, get_compaction_group_ids,
    get_table_compaction_group_id_mapping, try_get_compaction_group_id_by_table_id,
    BranchedSstInfo, HummockLevelsExt, HummockVersionExt, HummockVersionUpdateExt,
};
use risingwave_hummock_sdk::{
    version_checkpoint_path, CompactionGroupId, ExtendedSstableInfo, HummockCompactionTaskId,
    HummockContextId, HummockEpoch, HummockSstableId, HummockSstableObjectId, HummockVersionId,
    SstObjectIdRange, INVALID_VERSION_ID,
};
use risingwave_pb::hummock::compact_task::{self, TaskStatus, TaskType};
use risingwave_pb::hummock::group_delta::DeltaType;
use risingwave_pb::hummock::subscribe_compaction_event_request::{
    Event as RequestEvent, HeartBeat, PullTask, ReportTask,
};
use risingwave_pb::hummock::subscribe_compaction_event_response::{
    Event as ResponseEvent, PullTaskAck,
};
use risingwave_pb::hummock::{
    version_update_payload, CompactTask, CompactTaskAssignment, CompactionConfig, GroupDelta,
    HummockPinnedSnapshot, HummockPinnedVersion, HummockSnapshot, HummockVersion,
    HummockVersionCheckpoint, HummockVersionDelta, HummockVersionDeltas, HummockVersionStats,
    IntraLevelDelta, SstableInfo, SubscribeCompactionEventRequest, TableOption,
};
use risingwave_pb::meta::subscribe_response::{Info, Operation};
use tokio::sync::mpsc::{UnboundedReceiver, UnboundedSender};
use tokio::sync::oneshot::Sender;
use tokio::sync::RwLockWriteGuard;
use tokio::task::JoinHandle;
use tokio_stream::wrappers::IntervalStream;
use tonic::Streaming;
use tracing::warn;

use crate::hummock::compaction::{
    CompactStatus, LocalSelectorStatistic, ManualCompactionOption, TombstoneCompactionSelector,
};
use crate::hummock::error::{Error, Result};
use crate::hummock::metrics_utils::{
    trigger_delta_log_stats, trigger_lsm_stat, trigger_mv_stat, trigger_pin_unpin_snapshot_state,
    trigger_pin_unpin_version_state, trigger_split_stat, trigger_sst_stat, trigger_version_stat,
    trigger_write_stop_stats,
};
use crate::hummock::{CompactorManagerRef, TASK_NORMAL};
use crate::manager::{
    CatalogManagerRef, ClusterManagerRef, FragmentManagerRef, IdCategory, MetaSrvEnv, META_NODE_ID,
};
use crate::model::{
    BTreeMapEntryTransaction, BTreeMapTransaction, ClusterId, MetadataModel, ValTransaction,
    VarTransaction,
};
use crate::rpc::metrics::MetaMetrics;
use crate::storage::{MetaStore, MetaStoreRef, Transaction};

mod compaction_group_manager;
mod context;
mod gc;
#[cfg(test)]
mod tests;
mod versioning;
pub use versioning::HummockVersionSafePoint;
use versioning::*;
mod checkpoint;
mod compaction;
mod worker;

use compaction::*;

type Snapshot = ArcSwap<HummockSnapshot>;
const HISTORY_TABLE_INFO_STATISTIC_TIME: usize = 240;

// Update to states are performed as follow:
// - Initialize ValTransaction for the meta state to update
// - Make changes on the ValTransaction.
// - Call `commit_multi_var` to commit the changes via meta store transaction. If transaction
//   succeeds, the in-mem state will be updated by the way.
pub struct HummockManager {
    pub env: MetaSrvEnv,
    pub cluster_manager: ClusterManagerRef,
    catalog_manager: CatalogManagerRef,

    fragment_manager: FragmentManagerRef,
    // `CompactionGroupManager` manages `CompactionGroup`'s members.
    // Note that all hummock state store user should register to `CompactionGroupManager`. It
    // includes all state tables of streaming jobs except sink.
    compaction_group_manager: tokio::sync::RwLock<CompactionGroupManager>,
    // When trying to locks compaction and versioning at the same time, compaction lock should
    // be requested before versioning lock.
    compaction: MonitoredRwLock<Compaction>,
    versioning: MonitoredRwLock<Versioning>,
    latest_snapshot: Snapshot,

    pub metrics: Arc<MetaMetrics>,

    pub compactor_manager: CompactorManagerRef,
    event_sender: HummockManagerEventSender,

    object_store: ObjectStoreRef,
    version_checkpoint_path: String,
    pause_version_checkpoint: AtomicBool,
    history_table_throughput: parking_lot::RwLock<HashMap<u32, VecDeque<u64>>>,

    // for compactor
    // `compactor_streams_change_tx` is used to pass the mapping from `context_id` to event_stream
    // and is maintained in memory. All event_streams are consumed through a separate event loop
    compactor_streams_change_tx: UnboundedSender<(u32, Streaming<SubscribeCompactionEventRequest>)>,

    // `compaction_state` will record the types of compact tasks that can be triggered in `hummock`
    // and suggest types with a certain priority.
    pub compaction_state: CompactionState,
}

pub type HummockManagerRef = Arc<HummockManager>;

/// Commit multiple `ValTransaction`s to state store and upon success update the local in-mem state
/// by the way
/// After called, the `ValTransaction` will be dropped.
macro_rules! commit_multi_var {
    ($hummock_mgr:expr, $context_id:expr, $trx_extern_part:expr, $($val_txn:expr),*) => {
        {
            async {
                let mut trx = $trx_extern_part;
                // Apply the change in `ValTransaction` to trx
                $(
                    $val_txn.apply_to_txn(&mut trx)?;
                )*
                // Commit to state store
                $hummock_mgr.commit_trx($hummock_mgr.env.meta_store(), trx, $context_id)
                .await?;
                // Upon successful commit, commit the change to local in-mem state
                $(
                    $val_txn.commit();
                )*
                Result::Ok(())
            }.await
        }
    };
}
pub(crate) use commit_multi_var;

/// Acquire read lock of the lock with `lock_name`.
/// The macro will use macro `function_name` to get the name of the function of method that calls
/// the lock, and therefore, anyone to call this macro should ensured that the caller method has the
/// macro #[named]
macro_rules! read_lock {
    ($hummock_mgr:expr, $lock_name:ident) => {
        async {
            $hummock_mgr
                .$lock_name
                .read(&[function_name!(), stringify!($lock_name), "read"])
                .await
        }
    };
}
pub(crate) use read_lock;
use risingwave_hummock_sdk::compaction_group::{StateTableId, StaticCompactionGroupId};
use risingwave_hummock_sdk::table_stats::{
    add_prost_table_stats_map, purge_prost_table_stats, PbTableStatsMap,
};
use risingwave_object_store::object::{parse_remote_object_store, ObjectError, ObjectStoreRef};
use risingwave_pb::catalog::Table;
use risingwave_pb::hummock::level_handler::RunningCompactTask;
use risingwave_pb::hummock::version_update_payload::Payload;
use risingwave_pb::hummock::PbCompactionGroupInfo;
use risingwave_pb::meta::relation::RelationInfo;

/// Acquire write lock of the lock with `lock_name`.
/// The macro will use macro `function_name` to get the name of the function of method that calls
/// the lock, and therefore, anyone to call this macro should ensured that the caller method has the
/// macro #[named]
macro_rules! write_lock {
    ($hummock_mgr:expr, $lock_name:ident) => {
        async {
            $hummock_mgr
                .$lock_name
                .write(&[function_name!(), stringify!($lock_name), "write"])
                .await
        }
    };
}
pub(crate) use write_lock;

macro_rules! start_measure_real_process_timer {
    ($hummock_mgr:expr) => {
        $hummock_mgr
            .metrics
            .hummock_manager_real_process_time
            .with_label_values(&[function_name!()])
            .start_timer()
    };
}
pub(crate) use start_measure_real_process_timer;

use super::compaction::{
    DynamicLevelSelector, LevelSelector, ManualCompactionSelector, SpaceReclaimCompactionSelector,
    TtlCompactionSelector,
};
use crate::hummock::manager::compaction_group_manager::CompactionGroupManager;
use crate::hummock::manager::worker::HummockManagerEventSender;

pub static CANCEL_STATUS_SET: LazyLock<HashSet<TaskStatus>> = LazyLock::new(|| {
    [
        TaskStatus::ManualCanceled,
        TaskStatus::SendFailCanceled,
        TaskStatus::AssignFailCanceled,
        TaskStatus::HeartbeatCanceled,
        TaskStatus::InvalidGroupCanceled,
        TaskStatus::NoAvailResourceCanceled,
    ]
    .into_iter()
    .collect()
});

#[derive(Debug)]
pub enum CompactionResumeTrigger {
    /// The addition (re-subscription) of compactors
    CompactorAddition { context_id: HummockContextId },
    /// A compaction task is reported when all compactors are not idle.
    TaskReport { original_task_num: usize },
}

impl HummockManager {
    pub(crate) async fn new(
        env: MetaSrvEnv,
        cluster_manager: ClusterManagerRef,
        fragment_manager: FragmentManagerRef,
        metrics: Arc<MetaMetrics>,
        compactor_manager: CompactorManagerRef,
        catalog_manager: CatalogManagerRef,
        compactor_streams_change_tx: UnboundedSender<(
            u32,
            Streaming<SubscribeCompactionEventRequest>,
        )>,
    ) -> Result<HummockManagerRef> {
        let compaction_group_manager = Self::build_compaction_group_manager(&env).await?;
        Self::new_impl(
            env,
            cluster_manager,
            fragment_manager,
            metrics,
            compactor_manager,
            compaction_group_manager,
            catalog_manager,
            compactor_streams_change_tx,
        )
        .await
    }

    #[cfg(any(test, feature = "test"))]
    pub(super) async fn with_config(
        env: MetaSrvEnv,
        cluster_manager: ClusterManagerRef,
        fragment_manager: FragmentManagerRef,
        metrics: Arc<MetaMetrics>,
        compactor_manager: CompactorManagerRef,
        config: CompactionConfig,
        compactor_streams_change_tx: UnboundedSender<(
            u32,
            Streaming<SubscribeCompactionEventRequest>,
        )>,
    ) -> HummockManagerRef {
        use crate::manager::CatalogManager;
        let compaction_group_manager =
            Self::build_compaction_group_manager_with_config(&env, config)
                .await
                .unwrap();
        let catalog_manager = Arc::new(CatalogManager::new(env.clone()).await.unwrap());
        Self::new_impl(
            env,
            cluster_manager,
            fragment_manager,
            metrics,
            compactor_manager,
            compaction_group_manager,
            catalog_manager,
            compactor_streams_change_tx,
        )
        .await
        .unwrap()
    }

    async fn new_impl(
        env: MetaSrvEnv,
        cluster_manager: ClusterManagerRef,
        fragment_manager: FragmentManagerRef,
        metrics: Arc<MetaMetrics>,
        compactor_manager: CompactorManagerRef,
        compaction_group_manager: tokio::sync::RwLock<CompactionGroupManager>,
        catalog_manager: CatalogManagerRef,
        compactor_streams_change_tx: UnboundedSender<(
            u32,
            Streaming<SubscribeCompactionEventRequest>,
        )>,
    ) -> Result<HummockManagerRef> {
        let sys_params_manager = env.system_params_manager();
        let sys_params = sys_params_manager.get_params().await;
        let state_store_url = sys_params.state_store();
        let state_store_dir: &str = sys_params.data_directory();
        let deterministic_mode = env.opts.compaction_deterministic_test;
        let object_store = Arc::new(
            parse_remote_object_store(
                state_store_url.strip_prefix("hummock+").unwrap_or("memory"),
                metrics.object_store_metric.clone(),
                "Version Checkpoint",
            )
            .await,
        );
        // Make sure data dir is not used by another cluster.
        // Skip this check in e2e compaction test, which needs to start a secondary cluster with
        // same bucket
        if env.cluster_first_launch() && !deterministic_mode {
            write_exclusive_cluster_id(
                state_store_dir,
                env.cluster_id().clone(),
                object_store.clone(),
            )
            .await?;

            // config bucket lifecycle for new cluster.
            if let risingwave_object_store::object::ObjectStoreImpl::S3(s3) = object_store.as_ref()
                && !env.opts.do_not_config_object_storage_lifecycle
            {
                s3.inner().configure_bucket_lifecycle().await;
            }
        }
        let checkpoint_path = version_checkpoint_path(state_store_dir);
        let (tx, rx) = tokio::sync::mpsc::unbounded_channel();
        let instance = HummockManager {
            env,
            versioning: MonitoredRwLock::new(
                metrics.hummock_manager_lock_time.clone(),
                Default::default(),
            ),
            compaction: MonitoredRwLock::new(
                metrics.hummock_manager_lock_time.clone(),
                Default::default(),
            ),
            metrics,
            cluster_manager,
            catalog_manager,
            fragment_manager,
            compaction_group_manager,
            // compaction_request_channel: parking_lot::RwLock::new(None),
            compactor_manager,
            latest_snapshot: ArcSwap::from_pointee(HummockSnapshot {
                committed_epoch: INVALID_EPOCH,
                current_epoch: INVALID_EPOCH,
            }),
            event_sender: tx,
            object_store,
            version_checkpoint_path: checkpoint_path,
            pause_version_checkpoint: AtomicBool::new(false),
            history_table_throughput: parking_lot::RwLock::new(HashMap::default()),
            compactor_streams_change_tx,
            compaction_state: CompactionState::new(),
        };
        let instance = Arc::new(instance);
        instance.start_worker(rx).await;
        instance.load_meta_store_state().await?;
        instance.release_invalid_contexts().await?;
        // Release snapshots pinned by meta on restarting.
        instance.release_meta_context().await?;
        Ok(instance)
    }

    /// Load state from meta store.
    #[named]
    async fn load_meta_store_state(&self) -> Result<()> {
        let mut compaction_guard = write_lock!(self, compaction).await;
        let mut versioning_guard = write_lock!(self, versioning).await;
        self.load_meta_store_state_impl(
            compaction_guard.borrow_mut(),
            versioning_guard.borrow_mut(),
        )
        .await
    }

    /// Load state from meta store.
    async fn load_meta_store_state_impl(
        &self,
        compaction_guard: &mut RwLockWriteGuard<'_, Compaction>,
        versioning_guard: &mut RwLockWriteGuard<'_, Versioning>,
    ) -> Result<()> {
        let compaction_statuses = CompactStatus::list(self.env.meta_store())
            .await?
            .into_iter()
            .map(|cg| (cg.compaction_group_id(), cg))
            .collect::<BTreeMap<CompactionGroupId, CompactStatus>>();
        if !compaction_statuses.is_empty() {
            compaction_guard.compaction_statuses = compaction_statuses;
        }
        compaction_guard.compact_task_assignment =
            CompactTaskAssignment::list(self.env.meta_store())
                .await?
                .into_iter()
                .map(|assigned| (assigned.key().unwrap(), assigned))
                .collect();

        let hummock_version_deltas: BTreeMap<_, _> =
            HummockVersionDelta::list(self.env.meta_store())
                .await?
                .into_iter()
                .map(|version_delta| (version_delta.id, version_delta))
                .collect();

        let mut redo_state = if self.need_init().await? {
            // For backward compatibility, try to read checkpoint from meta store.
            let versions = HummockVersion::list(self.env.meta_store()).await?;
            let checkpoint_version = if !versions.is_empty() {
                let checkpoint = versions.into_iter().next().unwrap();
                tracing::warn!(
                    "read hummock version checkpoint from meta store: {:#?}",
                    checkpoint
                );
                checkpoint
            } else {
                // As no record found in stores, create a initial version.
                let default_compaction_config = self
                    .compaction_group_manager
                    .read()
                    .await
                    .default_compaction_config();
                let checkpoint = create_init_version(default_compaction_config);
                tracing::info!("init hummock version checkpoint");
                HummockVersionStats::default()
                    .insert(self.env.meta_store())
                    .await?;
                checkpoint
            };
            versioning_guard.checkpoint = HummockVersionCheckpoint {
                version: Some(checkpoint_version.clone()),
                stale_objects: Default::default(),
            };
            self.write_checkpoint(&versioning_guard.checkpoint).await?;
            self.mark_init().await?;
            checkpoint_version
        } else {
            // Read checkpoint from object store.
            versioning_guard.checkpoint = self.read_checkpoint().await?;
            versioning_guard
                .checkpoint
                .version
                .as_ref()
                .cloned()
                .unwrap()
        };
        versioning_guard.version_stats = HummockVersionStats::list(self.env.meta_store())
            .await?
            .into_iter()
            .next()
            .expect("should contain exact one item");
        for version_delta in hummock_version_deltas.values() {
            if version_delta.prev_id == redo_state.id {
                redo_state.apply_version_delta(version_delta);
            }
        }
        self.latest_snapshot.store(
            HummockSnapshot {
                committed_epoch: redo_state.max_committed_epoch,
                current_epoch: redo_state.max_committed_epoch,
            }
            .into(),
        );
        versioning_guard.current_version = redo_state;
        versioning_guard.branched_ssts = versioning_guard.current_version.build_branched_sst_info();
        versioning_guard.hummock_version_deltas = hummock_version_deltas;

        versioning_guard.pinned_versions = HummockPinnedVersion::list(self.env.meta_store())
            .await?
            .into_iter()
            .map(|p| (p.context_id, p))
            .collect();
        versioning_guard.pinned_snapshots = HummockPinnedSnapshot::list(self.env.meta_store())
            .await?
            .into_iter()
            .map(|p| (p.context_id, p))
            .collect();

        versioning_guard.objects_to_delete.clear();
        versioning_guard.mark_objects_for_deletion();

        let all_group_ids = get_compaction_group_ids(&versioning_guard.current_version);
        let configs = self
            .compaction_group_manager
            .write()
            .await
            .get_or_insert_compaction_group_configs(
                &all_group_ids.collect_vec(),
                self.env.meta_store(),
            )
            .await?;
        versioning_guard.write_limit =
            calc_new_write_limits(configs, HashMap::new(), &versioning_guard.current_version);
        trigger_write_stop_stats(&self.metrics, &versioning_guard.write_limit);
        tracing::info!("Hummock stopped write: {:#?}", versioning_guard.write_limit);

        Ok(())
    }

    /// We use worker node id as the `context_id`.
    /// If the `context_id` is provided, the transaction will abort if the `context_id` is not
    /// valid, which means the worker node is not a valid member of the cluster.
    /// This operation is protected by mutex of compaction, so that other thread can not
    /// call `release_contexts` even if it has removed `context_id` from cluster manager.
    async fn commit_trx(
        &self,
        meta_store: &MetaStoreRef,
        trx: Transaction,
        context_id: Option<HummockContextId>,
    ) -> Result<()> {
        if let Some(context_id) = context_id {
            if context_id == META_NODE_ID {
                // Using the preserved meta id is allowed.
            } else if !self.check_context(context_id).await {
                // The worker is not found in cluster.
                return Err(Error::InvalidContext(context_id));
            }
        }

        meta_store.txn(trx).await.map_err(Into::into)
    }

    /// Pin the current greatest hummock version. The pin belongs to `context_id`
    /// and will be unpinned when `context_id` is invalidated.
    #[named]
    pub async fn pin_version(
        &self,
        context_id: HummockContextId,
    ) -> Result<version_update_payload::Payload> {
        let mut versioning_guard = write_lock!(self, versioning).await;
        let _timer = start_measure_real_process_timer!(self);
        let versioning = versioning_guard.deref_mut();
        let mut pinned_versions = BTreeMapTransaction::new(&mut versioning.pinned_versions);
        let mut context_pinned_version = pinned_versions.new_entry_txn_or_default(
            context_id,
            HummockPinnedVersion {
                context_id,
                min_pinned_id: INVALID_VERSION_ID,
            },
        );
        let version_id = versioning.current_version.id;
        let ret = Payload::PinnedVersion(versioning.current_version.clone());
        if context_pinned_version.min_pinned_id == INVALID_VERSION_ID
            || context_pinned_version.min_pinned_id > version_id
        {
            context_pinned_version.min_pinned_id = version_id;
            commit_multi_var!(
                self,
                Some(context_id),
                Transaction::default(),
                context_pinned_version
            )?;
            trigger_pin_unpin_version_state(&self.metrics, &versioning.pinned_versions);
        }

        #[cfg(test)]
        {
            drop(versioning_guard);
            self.check_state_consistency().await;
        }

        Ok(ret)
    }

    /// Unpin all pins which belongs to `context_id` and has an id which is older than
    /// `unpin_before`. All versions >= `unpin_before` will be treated as if they are all pinned by
    /// this `context_id` so they will not be vacummed.
    #[named]
    pub async fn unpin_version_before(
        &self,
        context_id: HummockContextId,
        unpin_before: HummockVersionId,
    ) -> Result<()> {
        let mut versioning_guard = write_lock!(self, versioning).await;
        let _timer = start_measure_real_process_timer!(self);
        let versioning = versioning_guard.deref_mut();
        let mut pinned_versions = BTreeMapTransaction::new(&mut versioning.pinned_versions);
        let mut context_pinned_version = pinned_versions.new_entry_txn_or_default(
            context_id,
            HummockPinnedVersion {
                context_id,
                min_pinned_id: 0,
            },
        );
        context_pinned_version.min_pinned_id = unpin_before;
        commit_multi_var!(
            self,
            Some(context_id),
            Transaction::default(),
            context_pinned_version
        )?;
        trigger_pin_unpin_version_state(&self.metrics, &versioning.pinned_versions);

        #[cfg(test)]
        {
            drop(versioning_guard);
            self.check_state_consistency().await;
        }

        Ok(())
    }

    #[named]
    pub async fn pin_specific_snapshot(
        &self,
        context_id: HummockContextId,
        epoch: HummockEpoch,
    ) -> Result<HummockSnapshot> {
        let snapshot = self.latest_snapshot.load();
        let mut guard = write_lock!(self, versioning).await;
        let mut pinned_snapshots = BTreeMapTransaction::new(&mut guard.pinned_snapshots);
        let mut context_pinned_snapshot = pinned_snapshots.new_entry_txn_or_default(
            context_id,
            HummockPinnedSnapshot {
                context_id,
                minimal_pinned_snapshot: INVALID_EPOCH,
            },
        );
        let epoch_to_pin = std::cmp::min(epoch, snapshot.committed_epoch);
        if context_pinned_snapshot.minimal_pinned_snapshot == INVALID_EPOCH {
            context_pinned_snapshot.minimal_pinned_snapshot = epoch_to_pin;
            commit_multi_var!(
                self,
                Some(context_id),
                Transaction::default(),
                context_pinned_snapshot
            )?;
        }
        Ok(HummockSnapshot::clone(&snapshot))
    }

    /// Make sure `max_committed_epoch` is pinned and return it.
    #[named]
    pub async fn pin_snapshot(&self, context_id: HummockContextId) -> Result<HummockSnapshot> {
        let snapshot = self.latest_snapshot.load();
        let mut guard = write_lock!(self, versioning).await;
        let _timer = start_measure_real_process_timer!(self);
        let mut pinned_snapshots = BTreeMapTransaction::new(&mut guard.pinned_snapshots);
        let mut context_pinned_snapshot = pinned_snapshots.new_entry_txn_or_default(
            context_id,
            HummockPinnedSnapshot {
                context_id,
                minimal_pinned_snapshot: INVALID_EPOCH,
            },
        );
        if context_pinned_snapshot.minimal_pinned_snapshot == INVALID_EPOCH {
            context_pinned_snapshot.minimal_pinned_snapshot = snapshot.committed_epoch;
            commit_multi_var!(
                self,
                Some(context_id),
                Transaction::default(),
                context_pinned_snapshot
            )?;
            trigger_pin_unpin_snapshot_state(&self.metrics, &guard.pinned_snapshots);
        }
        Ok(HummockSnapshot::clone(&snapshot))
    }

    pub fn latest_snapshot(&self) -> HummockSnapshot {
        let snapshot = self.latest_snapshot.load();
        HummockSnapshot::clone(&snapshot)
    }

    #[named]
    pub async fn unpin_snapshot(&self, context_id: HummockContextId) -> Result<()> {
        let mut versioning_guard = write_lock!(self, versioning).await;
        let _timer = start_measure_real_process_timer!(self);
        let mut pinned_snapshots = BTreeMapTransaction::new(&mut versioning_guard.pinned_snapshots);
        let release_snapshot = pinned_snapshots.remove(context_id);
        if release_snapshot.is_some() {
            commit_multi_var!(
                self,
                Some(context_id),
                Transaction::default(),
                pinned_snapshots
            )?;
            trigger_pin_unpin_snapshot_state(&self.metrics, &versioning_guard.pinned_snapshots);
        }

        #[cfg(test)]
        {
            drop(versioning_guard);
            self.check_state_consistency().await;
        }

        Ok(())
    }

    /// Unpin all snapshots smaller than specified epoch for current context.
    #[named]
    pub async fn unpin_snapshot_before(
        &self,
        context_id: HummockContextId,
        hummock_snapshot: HummockSnapshot,
    ) -> Result<()> {
        let mut versioning_guard = write_lock!(self, versioning).await;
        let _timer = start_measure_real_process_timer!(self);
        // Use the max_committed_epoch in storage as the snapshot ts so only committed changes are
        // visible in the snapshot.
        let max_committed_epoch = versioning_guard.current_version.max_committed_epoch;
        // Ensure the unpin will not clean the latest one.
        let snapshot_committed_epoch = hummock_snapshot.committed_epoch;
        #[cfg(not(test))]
        {
            assert!(snapshot_committed_epoch <= max_committed_epoch);
        }
        let last_read_epoch = std::cmp::min(snapshot_committed_epoch, max_committed_epoch);

        let mut pinned_snapshots = BTreeMapTransaction::new(&mut versioning_guard.pinned_snapshots);
        let mut context_pinned_snapshot = pinned_snapshots.new_entry_txn_or_default(
            context_id,
            HummockPinnedSnapshot {
                context_id,
                minimal_pinned_snapshot: INVALID_EPOCH,
            },
        );

        // Unpin the snapshots pinned by meta but frontend doesn't know. Also equal to unpin all
        // epochs below specific watermark.
        if context_pinned_snapshot.minimal_pinned_snapshot < last_read_epoch
            || context_pinned_snapshot.minimal_pinned_snapshot == INVALID_EPOCH
        {
            context_pinned_snapshot.minimal_pinned_snapshot = last_read_epoch;
            commit_multi_var!(
                self,
                Some(context_id),
                Transaction::default(),
                context_pinned_snapshot
            )?;
            trigger_pin_unpin_snapshot_state(&self.metrics, &versioning_guard.pinned_snapshots);
        }

        #[cfg(test)]
        {
            drop(versioning_guard);
            self.check_state_consistency().await;
        }

        Ok(())
    }

    #[named]
    pub async fn get_compact_task_impl(
        &self,
        compaction_group_id: CompactionGroupId,
        selector: &mut Box<dyn LevelSelector>,
    ) -> Result<Option<CompactTask>> {
        // TODO: `get_all_table_options` will hold catalog_manager async lock, to avoid holding the
        // lock in compaction_guard, take out all table_options in advance there may be a
        // waste of resources here, need to add a more efficient filter in catalog_manager
        let all_table_id_to_option = self.catalog_manager.get_all_table_options().await;

        let mut compaction_guard = write_lock!(self, compaction).await;
        let compaction = compaction_guard.deref_mut();
        let compaction_statuses = &mut compaction.compaction_statuses;

        let start_time = Instant::now();
        // StoredIdGenerator already implements ids pre-allocation by ID_PREALLOCATE_INTERVAL.
        let task_id = self
            .env
            .id_gen_manager()
            .generate::<{ IdCategory::HummockCompactionTask }>()
            .await?;

        // When the last table of a compaction group is deleted, the compaction group (and its
        // config) is destroyed as well. Then a compaction task for this group may come later and
        // cannot find its config.
        let group_config = match self
            .compaction_group_manager
            .read()
            .await
            .try_get_compaction_group_config(compaction_group_id)
        {
            Some(config) => config,
            None => return Ok(None),
        };
        self.precheck_compaction_group(
            compaction_group_id,
            compaction_statuses,
            &group_config.compaction_config,
        )
        .await?;

        let mut compact_status = match compaction.compaction_statuses.get_mut(&compaction_group_id)
        {
            Some(c) => VarTransaction::new(c),
            None => {
                return Ok(None);
            }
        };
        let (current_version, watermark) = {
            let versioning_guard = read_lock!(self, versioning).await;
            let max_committed_epoch = versioning_guard.current_version.max_committed_epoch;
            let watermark = versioning_guard
                .pinned_snapshots
                .values()
                .map(|v| v.minimal_pinned_snapshot)
                .fold(max_committed_epoch, std::cmp::min);

            (versioning_guard.current_version.clone(), watermark)
        };
        if current_version.levels.get(&compaction_group_id).is_none() {
            // compaction group has been deleted.
            return Ok(None);
        }

        let can_trivial_move: bool =
            matches!(selector.task_type(), compact_task::TaskType::Dynamic);

        let mut stats = LocalSelectorStatistic::default();
        let member_table_ids = &current_version
            .get_compaction_group_levels(compaction_group_id)
            .member_table_ids;
        let table_id_to_option: HashMap<u32, _> = all_table_id_to_option
            .into_iter()
            .filter(|(table_id, _)| member_table_ids.contains(table_id))
            .collect();

        let compact_task = compact_status.get_compact_task(
            current_version.get_compaction_group_levels(compaction_group_id),
            task_id as HummockCompactionTaskId,
            &group_config,
            &mut stats,
            selector,
            table_id_to_option.clone(),
        );
        stats.report_to_metrics(compaction_group_id, self.metrics.as_ref());
        let mut compact_task = match compact_task {
            None => {
                return Ok(None);
            }
            Some(task) => task,
        };

        compact_task.watermark = watermark;
        compact_task.existing_table_ids = current_version
            .levels
            .get(&compaction_group_id)
            .unwrap()
            .member_table_ids
            .clone();
        let is_trivial_reclaim = CompactStatus::is_trivial_reclaim(&compact_task);
        let is_trivial_move = CompactStatus::is_trivial_move_task(&compact_task);

        if is_trivial_reclaim {
            compact_task.set_task_status(TaskStatus::Success);
            self.report_compact_task_impl(
                task_id,
                Some(compact_task.clone()),
                TaskStatus::Success,
                vec![],
                &mut compaction_guard,
                None,
            )
            .await?;
            tracing::debug!(
                "TrivialReclaim for compaction group {}: remove {} sstables, cost time: {:?}",
                compaction_group_id,
                compact_task
                    .input_ssts
                    .iter()
                    .map(|level| level.table_infos.len())
                    .sum::<usize>(),
                start_time.elapsed()
            );
        } else if is_trivial_move && can_trivial_move {
            // compact_task.sorted_output_ssts = compact_task.input_ssts[0].table_infos.clone();
            // this task has been finished and `trivial_move_task` does not need to be schedule.
            compact_task.set_task_status(TaskStatus::Success);
            compact_task.sorted_output_ssts = compact_task.input_ssts[0].table_infos.clone();
            self.report_compact_task_impl(
                task_id,
                Some(compact_task.clone()),
                TaskStatus::Success,
                compact_task.input_ssts[0].table_infos.clone(),
                &mut compaction_guard,
                None,
            )
            .await?;

            tracing::debug!(
                "TrivialMove for compaction group {}: pick up {} sstables in level {} to compact to target_level {}  cost time: {:?}",
                compaction_group_id,
                compact_task.input_ssts[0].table_infos.len(),
                compact_task.input_ssts[0].level_idx,
                compact_task.target_level,
                start_time.elapsed()
            );
        } else {
            compact_task.table_options = table_id_to_option
                .into_iter()
                .filter_map(|(table_id, table_option)| {
                    if compact_task.existing_table_ids.contains(&table_id) {
                        return Some((table_id, TableOption::from(&table_option)));
                    }

                    None
                })
                .collect();
            compact_task.current_epoch_time = Epoch::now().0;
            compact_task.compaction_filter_mask =
                group_config.compaction_config.compaction_filter_mask;

            let mut compact_task_assignment =
                BTreeMapTransaction::new(&mut compaction.compact_task_assignment);
            compact_task_assignment.insert(
                compact_task.task_id,
                CompactTaskAssignment {
                    compact_task: Some(compact_task.clone()),
                    context_id: META_NODE_ID, // deprecated
                },
            );

            // We are using a single transaction to ensure that each task has progress when it is
            // created.
            commit_multi_var!(
                self,
                None,
                Transaction::default(),
                compact_status,
                compact_task_assignment
            )?;

            // Initiate heartbeat for the task to track its progress.
            self.compactor_manager
                .initiate_task_heartbeat(compact_task.clone());

            // this task has been finished.
            compact_task.set_task_status(TaskStatus::Pending);

            trigger_sst_stat(
                &self.metrics,
                compaction.compaction_statuses.get(&compaction_group_id),
                &current_version,
                compaction_group_id,
            );

            let compact_task_statistics = statistics_compact_task(&compact_task);

            let level_type_label = format!(
                "L{}->L{}",
                compact_task.input_ssts[0].level_idx,
                compact_task.input_ssts.last().unwrap().level_idx,
            );

            let level_count = compact_task.input_ssts.len();
            if compact_task.input_ssts[0].level_idx == 0 {
                self.metrics
                    .l0_compact_level_count
                    .with_label_values(&[&compaction_group_id.to_string(), &level_type_label])
                    .observe(level_count as _);
            }

            self.metrics
                .compact_task_size
                .with_label_values(&[&compaction_group_id.to_string(), &level_type_label])
                .observe(compact_task_statistics.total_file_size as _);

            self.metrics
                .compact_task_size
                .with_label_values(&[
                    &compaction_group_id.to_string(),
                    &format!("{} uncompressed", level_type_label),
                ])
                .observe(compact_task_statistics.total_uncompressed_file_size as _);

            self.metrics
                .compact_task_file_count
                .with_label_values(&[&compaction_group_id.to_string(), &level_type_label])
                .observe(compact_task_statistics.total_file_count as _);

            tracing::trace!(
                    "For compaction group {}: pick up {} {} sub_level in level {} to compact to target {}. cost time: {:?} compact_task_statistics {:?}",
                    compaction_group_id,
                    level_count,
                    compact_task.input_ssts[0].level_type().as_str_name(),
                    compact_task.input_ssts[0].level_idx,
                    compact_task.target_level,
                    start_time.elapsed(),
                    compact_task_statistics
                );
        }

        #[cfg(test)]
        {
            drop(compaction_guard);
            self.check_state_consistency().await;
        }

        Ok(Some(compact_task))
    }

    /// Cancels a compaction task no matter it's assigned or unassigned.
    pub async fn cancel_compact_task(&self, task_id: u64, task_status: TaskStatus) -> Result<bool> {
        fail_point!("fp_cancel_compact_task", |_| Err(Error::MetaStore(
            anyhow::anyhow!("failpoint metastore err")
        )));
        self.cancel_compact_task_impl(task_id, task_status).await
    }

    #[named]
    pub async fn cancel_compact_task_impl(
        &self,
        task_id: u64,
        task_status: TaskStatus,
    ) -> Result<bool> {
        assert!(CANCEL_STATUS_SET.contains(&task_status));
        let mut compaction_guard = write_lock!(self, compaction).await;
        let ret = self
            .report_compact_task_impl(
                task_id,
                None,
                task_status,
                vec![],
                &mut compaction_guard,
                None,
            )
            .await?;
        #[cfg(test)]
        {
            drop(compaction_guard);
            self.check_state_consistency().await;
        }
        Ok(ret)
    }

    // need mutex protect
    async fn precheck_compaction_group(
        &self,
        compaction_group_id: CompactionGroupId,
        compaction_statuses: &mut BTreeMap<CompactionGroupId, CompactStatus>,
        compaction_config: &CompactionConfig,
    ) -> Result<()> {
        if !compaction_statuses.contains_key(&compaction_group_id) {
            let mut compact_statuses = BTreeMapTransaction::new(compaction_statuses);
            let new_compact_status = compact_statuses.new_entry_insert_txn(
                compaction_group_id,
                CompactStatus::new(compaction_group_id, compaction_config.max_level),
            );
            commit_multi_var!(self, None, Transaction::default(), new_compact_status)?;
        }

        Ok(())
    }

    pub async fn get_compact_task(
        &self,
        compaction_group_id: CompactionGroupId,
        selector: &mut Box<dyn LevelSelector>,
    ) -> Result<Option<CompactTask>> {
        fail_point!("fp_get_compact_task", |_| Err(Error::MetaStore(
            anyhow::anyhow!("failpoint metastore error")
        )));

        while let Some(task) = self
            .get_compact_task_impl(compaction_group_id, selector)
            .await?
        {
            let is_trivial_reclaim = CompactStatus::is_trivial_reclaim(&task);
            let is_trivial_move = CompactStatus::is_trivial_move_task(&task);

            println!(
                "task {} task{:?} status {:?} is_trivial_reclaim {} is_trivial_move {}",
                task.task_id,
                task,
                task.task_status().as_str_name(),
                is_trivial_reclaim,
                is_trivial_move
            );

            if let TaskStatus::Pending = task.task_status() {
                return Ok(Some(task));
            }
            assert!(
                CompactStatus::is_trivial_move_task(&task)
                    || CompactStatus::is_trivial_reclaim(&task)
            );
        }

        Ok(None)
    }

    pub async fn manual_get_compact_task(
        &self,
        compaction_group_id: CompactionGroupId,
        manual_compaction_option: ManualCompactionOption,
    ) -> Result<Option<CompactTask>> {
        let mut selector: Box<dyn LevelSelector> =
            Box::new(ManualCompactionSelector::new(manual_compaction_option));
        self.get_compact_task(compaction_group_id, &mut selector)
            .await
    }

    fn is_compact_task_expired(
        compact_task: &CompactTask,
        branched_ssts: &BTreeMap<HummockSstableObjectId, BranchedSstInfo>,
    ) -> bool {
        for input_level in compact_task.get_input_ssts() {
            for table_info in input_level.get_table_infos() {
                if let Some(mp) = branched_ssts.get(&table_info.object_id) {
                    if mp
                        .get(&compact_task.compaction_group_id)
                        .map_or(true, |sst_id| *sst_id != table_info.sst_id)
                    {
                        return true;
                    }
                }
            }
        }
        false
    }

    #[named]
    pub async fn report_compact_task(
        &self,
        task_id: u64,
        task_status: TaskStatus,
        sorted_output_ssts: Vec<SstableInfo>,
        table_stats_change: Option<PbTableStatsMap>,
    ) -> Result<bool> {
        let mut guard = write_lock!(self, compaction).await;
        self.report_compact_task_impl(
            task_id,
            None,
            task_status,
            sorted_output_ssts,
            &mut guard,
            table_stats_change,
        )
        .await
    }

    /// Finishes or cancels a compaction task, according to `task_status`.
    ///
    /// If `context_id` is not None, its validity will be checked when writing meta store.
    /// Its ownership of the task is checked as well.
    ///
    /// Return Ok(false) indicates either the task is not found,
    /// or the task is not owned by `context_id` when `context_id` is not None.
    #[named]
    pub async fn report_compact_task_impl(
        &self,
        task_id: u64,
        compact_task: Option<CompactTask>,
        task_status: TaskStatus,
        sorted_output_ssts: Vec<SstableInfo>,
        compaction_guard: &mut RwLockWriteGuard<'_, Compaction>,
        table_stats_change: Option<PbTableStatsMap>,
    ) -> Result<bool> {
        let deterministic_mode = self.env.opts.compaction_deterministic_test;
        let compaction = compaction_guard.deref_mut();
        let start_time = Instant::now();
        let original_keys = compaction.compaction_statuses.keys().cloned().collect_vec();
        let mut compact_statuses = BTreeMapTransaction::new(&mut compaction.compaction_statuses);
        let mut compact_task_assignment =
            BTreeMapTransaction::new(&mut compaction.compact_task_assignment);

        // remove task_assignment
        let mut compact_task = if let Some(input_task) = compact_task {
            input_task
        } else {
            match compact_task_assignment.remove(task_id) {
                Some(compact_task) => compact_task.compact_task.unwrap(),
                None => {
                    tracing::warn!("{}", format!("compact task {} not found", task_id));
                    return Ok(false);
                }
            }
        };

        {
            // apply result
            compact_task.set_task_status(task_status);
            compact_task.sorted_output_ssts = sorted_output_ssts;
        }

        let is_trivial_reclaim = CompactStatus::is_trivial_reclaim(&compact_task);
        let is_trivial_move = CompactStatus::is_trivial_move_task(&compact_task);

        {
            // The compaction task is finished.
            let mut versioning_guard = write_lock!(self, versioning).await;
            let versioning = versioning_guard.deref_mut();
            let mut current_version = versioning.current_version.clone();
            // purge stale compact_status
            for group_id in original_keys {
                if !current_version.levels.contains_key(&group_id) {
                    compact_statuses.remove(group_id);
                }
            }

            match compact_statuses.get_mut(compact_task.compaction_group_id) {
                Some(mut compact_status) => {
                    compact_status.report_compact_task(&compact_task);
                }
                None => {
                    compact_task.set_task_status(TaskStatus::InvalidGroupCanceled);
                }
            }

            debug_assert!(
                compact_task.task_status() != TaskStatus::Pending,
                "report pending compaction task"
            );
            let input_sst_ids: HashSet<u64> = compact_task
                .input_ssts
                .iter()
                .flat_map(|level| level.table_infos.iter().map(|sst| sst.sst_id))
                .collect();
            let input_level_ids: Vec<u32> = compact_task
                .input_ssts
                .iter()
                .map(|level| level.level_idx)
                .collect();
            let is_success = if let TaskStatus::Success = compact_task.task_status() {
                // if member_table_ids changes, the data of sstable may stale.
                let is_expired =
                    Self::is_compact_task_expired(&compact_task, &versioning.branched_ssts);
                if is_expired {
                    compact_task.set_task_status(TaskStatus::InputOutdatedCanceled);
                    false
                } else {
                    let group = current_version
                        .levels
                        .get(&compact_task.compaction_group_id)
                        .unwrap();
                    let input_exist =
                        group.check_deleted_sst_exist(&input_level_ids, input_sst_ids);
                    if !input_exist {
                        compact_task.set_task_status(TaskStatus::InvalidGroupCanceled);
                        warn!(
                            "The task may be expired because of group split, task:\n {:?}",
                            compact_task_to_string(&compact_task)
                        );
                    }
                    input_exist
                }
            } else {
                false
            };
            if is_success {
                let mut hummock_version_deltas =
                    BTreeMapTransaction::new(&mut versioning.hummock_version_deltas);
                let mut branched_ssts = BTreeMapTransaction::new(&mut versioning.branched_ssts);
                let version_delta = gen_version_delta(
                    &mut hummock_version_deltas,
                    &mut branched_ssts,
                    &current_version,
                    &compact_task,
                    deterministic_mode,
                );
                let mut version_stats = VarTransaction::new(&mut versioning.version_stats);
                if let Some(table_stats_change) = &table_stats_change {
                    add_prost_table_stats_map(&mut version_stats.table_stats, table_stats_change);
                }

                // apply version delta before we persist this change. If it causes panic we can
                // recover to a correct state after restarting meta-node.
                current_version.apply_version_delta(&version_delta);
                commit_multi_var!(
                    self,
                    None,
                    Transaction::default(),
                    compact_statuses,
                    compact_task_assignment,
                    hummock_version_deltas,
                    version_stats
                )?;
                branched_ssts.commit_memory();

                trigger_version_stat(&self.metrics, &current_version, &versioning.version_stats);
                trigger_delta_log_stats(&self.metrics, versioning.hummock_version_deltas.len());
                self.notify_stats(&versioning.version_stats);
                versioning.current_version = current_version;

                if !deterministic_mode {
                    self.notify_last_version_delta(versioning);
                }
            } else {
                // The compaction task is cancelled or failed.
                commit_multi_var!(
                    self,
                    None,
                    Transaction::default(),
                    compact_statuses,
                    compact_task_assignment
                )?;
            }
        }

        let task_status = compact_task.task_status();
        let task_status_label = task_status.as_str_name();
        let task_type_label = compact_task.task_type().as_str_name();

        let label = if is_trivial_reclaim {
            "trivial-space-reclaim"
        } else if is_trivial_move {
            // TODO: only support can_trivial_move in DynamicLevelCompcation, will check
            // task_type next PR
            "trivial-move"
        } else {
            self.compactor_manager
                .remove_task_heartbeat(compact_task.task_id);
            "normal"
        };

        self.metrics
            .compact_frequency
            .with_label_values(&[
                label,
                &compact_task.compaction_group_id.to_string(),
                task_type_label,
                task_status_label,
            ])
            .inc();

        tracing::trace!(
            "Reported compaction task. {}. cost time: {:?}",
            compact_task_to_string(&compact_task),
            start_time.elapsed(),
        );

        trigger_sst_stat(
            &self.metrics,
            compaction
                .compaction_statuses
                .get(&compact_task.compaction_group_id),
            &read_lock!(self, versioning).await.current_version,
            compact_task.compaction_group_id,
        );

        if !deterministic_mode
            && matches!(compact_task.task_type(), compact_task::TaskType::Dynamic)
        {
            // only try send Dynamic compaction
            self.try_send_compaction_request(
                compact_task.compaction_group_id,
                compact_task::TaskType::Dynamic,
            );
        }

        if task_status == TaskStatus::Success {
            self.try_update_write_limits(&[compact_task.compaction_group_id])
                .await;
        }

        Ok(true)
    }

    /// Caller should ensure `epoch` > `max_committed_epoch`
    #[named]
    pub async fn commit_epoch(
        &self,
        epoch: HummockEpoch,
        sstables: Vec<impl Into<ExtendedSstableInfo>>,
        sst_to_context: HashMap<HummockSstableObjectId, HummockContextId>,
    ) -> Result<Option<HummockSnapshot>> {
        let mut sstables = sstables.into_iter().map(|s| s.into()).collect_vec();
        let mut versioning_guard = write_lock!(self, versioning).await;
        let _timer = start_measure_real_process_timer!(self);
        // Prevent commit new epochs if this flag is set
        if versioning_guard.disable_commit_epochs {
            return Ok(None);
        }

        let versioning = versioning_guard.deref_mut();
        self.commit_epoch_sanity_check(
            epoch,
            &sstables,
            &sst_to_context,
            &versioning.current_version,
        )
        .await?;

        // Consume and aggregate table stats.
        let mut table_stats_change = PbTableStatsMap::default();
        for s in &mut sstables {
            add_prost_table_stats_map(&mut table_stats_change, &std::mem::take(&mut s.table_stats));
        }

        let old_version = &versioning.current_version;
        let mut new_version_delta = BTreeMapEntryTransaction::new_insert(
            &mut versioning.hummock_version_deltas,
            old_version.id + 1,
            build_version_delta_after_version(old_version),
        );
        new_version_delta.max_committed_epoch = epoch;
        let mut new_hummock_version = old_version.clone();
        new_hummock_version.id = new_version_delta.id;
        let mut incorrect_ssts = vec![];
        let mut new_sst_id_number = 0;
        for ExtendedSstableInfo {
            compaction_group_id,
            sst_info: sst,
            ..
        } in &mut sstables
        {
            let is_sst_belong_to_group_declared = match old_version.levels.get(compaction_group_id)
            {
                Some(compaction_group) => sst
                    .table_ids
                    .iter()
                    .all(|t| compaction_group.member_table_ids.contains(t)),
                None => false,
            };
            if !is_sst_belong_to_group_declared {
                let mut group_table_ids: BTreeMap<_, Vec<u32>> = BTreeMap::new();
                for table_id in sst.get_table_ids() {
                    match try_get_compaction_group_id_by_table_id(
                        &versioning.current_version,
                        *table_id,
                    ) {
                        Some(compaction_group_id) => {
                            group_table_ids
                                .entry(compaction_group_id)
                                .or_default()
                                .push(*table_id);
                        }
                        None => {
                            tracing::warn!(
                                "table {} in SST {} doesn't belong to any compaction group",
                                table_id,
                                sst.get_object_id(),
                            );
                        }
                    }
                }
                let is_trivial_adjust = group_table_ids.len() == 1
                    && group_table_ids.first_key_value().unwrap().1.len()
                        == sst.get_table_ids().len();
                if is_trivial_adjust {
                    *compaction_group_id = *group_table_ids.first_key_value().unwrap().0;
                    // is_sst_belong_to_group_declared = true;
                } else {
                    new_sst_id_number += group_table_ids.len();
                    incorrect_ssts.push((std::mem::take(sst), group_table_ids));
                    *compaction_group_id =
                        StaticCompactionGroupId::NewCompactionGroup as CompactionGroupId;
                }
            }
        }
        let mut new_sst_id = self
            .env
            .id_gen_manager()
            .generate_interval::<{ IdCategory::HummockSstableId }>(new_sst_id_number as u64)
            .await?;
        let mut branched_ssts = BTreeMapTransaction::new(&mut versioning.branched_ssts);
        let original_sstables = std::mem::take(&mut sstables);
        sstables.reserve_exact(original_sstables.len() - incorrect_ssts.len() + new_sst_id_number);
        let mut incorrect_ssts = incorrect_ssts.into_iter();
        for original_sstable in original_sstables {
            if original_sstable.compaction_group_id
                == StaticCompactionGroupId::NewCompactionGroup as CompactionGroupId
            {
                let (sst, group_table_ids) = incorrect_ssts.next().unwrap();
                let mut branch_groups = HashMap::new();
                for (group_id, _match_ids) in group_table_ids {
                    let mut branch_sst = sst.clone();
                    branch_sst.sst_id = new_sst_id;
                    sstables.push(ExtendedSstableInfo::with_compaction_group(
                        group_id, branch_sst,
                    ));
                    branch_groups.insert(group_id, new_sst_id);
                    new_sst_id += 1;
                }
                if !branch_groups.is_empty() {
                    branched_ssts.insert(sst.get_object_id(), branch_groups);
                }
            } else {
                sstables.push(original_sstable);
            }
        }

        let mut modified_compaction_groups = vec![];
        // Append SSTs to a new version.
        for (compaction_group_id, sstables) in &sstables
            .into_iter()
            // the sort is stable sort, and will not change the order within compaction group.
            // Do a sort so that sst in the same compaction group can be consecutive
            .sorted_by_key(
                |ExtendedSstableInfo {
                     compaction_group_id,
                     ..
                 }| *compaction_group_id,
            )
            .group_by(
                |ExtendedSstableInfo {
                     compaction_group_id,
                     ..
                 }| *compaction_group_id,
            )
        {
            modified_compaction_groups.push(compaction_group_id);
            let group_sstables = sstables
                .into_iter()
                .map(|ExtendedSstableInfo { sst_info, .. }| sst_info)
                .collect_vec();

            let group_deltas = &mut new_version_delta
                .group_deltas
                .entry(compaction_group_id)
                .or_default()
                .group_deltas;
            let l0_sub_level_id = epoch;
            let group_delta = GroupDelta {
                delta_type: Some(DeltaType::IntraLevel(IntraLevelDelta {
                    level_idx: 0,
                    inserted_table_infos: group_sstables.clone(),
                    l0_sub_level_id,
                    ..Default::default()
                })),
            };
            group_deltas.push(group_delta);
        }

        // Create a new_version, possibly merely to bump up the version id and max_committed_epoch.
        new_hummock_version.apply_version_delta(new_version_delta.deref());

        // Apply stats changes.
        let mut version_stats = VarTransaction::new(&mut versioning.version_stats);
        add_prost_table_stats_map(&mut version_stats.table_stats, &table_stats_change);
        purge_prost_table_stats(&mut version_stats.table_stats, &new_hummock_version);
        for (table_id, stats) in &table_stats_change {
            let table_id_str = table_id.to_string();
            let stats_value =
                std::cmp::max(0, stats.total_key_size + stats.total_value_size) / 1024 / 1024;
            self.metrics
                .table_write_throughput
                .with_label_values(&[table_id_str.as_str()])
                .inc_by(stats_value as u64);
        }

        commit_multi_var!(
            self,
            None,
            Transaction::default(),
            new_version_delta,
            version_stats
        )?;
        branched_ssts.commit_memory();
        versioning.current_version = new_hummock_version;

        let snapshot = HummockSnapshot {
            committed_epoch: epoch,
            current_epoch: epoch,
        };
        let prev_snapshot = self.latest_snapshot.swap(snapshot.clone().into());
        assert!(prev_snapshot.committed_epoch < epoch);
        assert!(prev_snapshot.current_epoch < epoch);

        trigger_version_stat(
            &self.metrics,
            &versioning.current_version,
            &versioning.version_stats,
        );
        for compaction_group_id in &modified_compaction_groups {
            trigger_sst_stat(
                &self.metrics,
                None,
                &versioning.current_version,
                *compaction_group_id,
            );
        }

        tracing::trace!("new committed epoch {}", epoch);

        self.notify_last_version_delta(versioning);
        trigger_delta_log_stats(&self.metrics, versioning.hummock_version_deltas.len());
        self.notify_stats(&versioning.version_stats);
        let mut table_groups = HashMap::<u32, usize>::default();
        for group in versioning.current_version.levels.values() {
            for table_id in &group.member_table_ids {
                table_groups.insert(*table_id, group.member_table_ids.len());
            }
        }
        drop(versioning_guard);
        // Don't trigger compactions if we enable deterministic compaction
        if !self.env.opts.compaction_deterministic_test {
            // commit_epoch may contains SSTs from any compaction group
            for id in &modified_compaction_groups {
                self.try_send_compaction_request(*id, compact_task::TaskType::Dynamic);
            }
            if !table_stats_change.is_empty() {
                table_stats_change.retain(|table_id, _| {
                    table_groups
                        .get(table_id)
                        .map(|table_count| *table_count > 1)
                        .unwrap_or(false)
                });
            }
            if !table_stats_change.is_empty() {
                self.collect_table_write_throughput(table_stats_change);
            }
        }
        if !modified_compaction_groups.is_empty() {
            self.try_update_write_limits(&modified_compaction_groups)
                .await;
        }
        #[cfg(test)]
        {
            self.check_state_consistency().await;
        }
        Ok(Some(snapshot))
    }

    /// We don't commit an epoch without checkpoint. We will only update the `max_current_epoch`.
    pub fn update_current_epoch(&self, max_current_epoch: HummockEpoch) -> HummockSnapshot {
        // We only update `max_current_epoch`!
        let prev_snapshot = self.latest_snapshot.rcu(|snapshot| HummockSnapshot {
            committed_epoch: snapshot.committed_epoch,
            current_epoch: max_current_epoch,
        });
        assert!(prev_snapshot.current_epoch < max_current_epoch);

        tracing::trace!("new current epoch {}", max_current_epoch);
        HummockSnapshot {
            committed_epoch: prev_snapshot.committed_epoch,
            current_epoch: max_current_epoch,
        }
    }

    pub async fn get_new_sst_ids(&self, number: u32) -> Result<SstObjectIdRange> {
        let start_id = self
            .env
            .id_gen_manager()
            .generate_interval::<{ IdCategory::HummockSstableId }>(number as u64)
            .await?;
        Ok(SstObjectIdRange::new(start_id, start_id + number as u64))
    }

    #[named]
    pub async fn get_min_pinned_version_id(&self) -> HummockVersionId {
        read_lock!(self, versioning).await.min_pinned_version_id()
    }

    // TODO: use proc macro to call check_state_consistency
    #[named]
    #[cfg(test)]
    pub async fn check_state_consistency(&self) {
        let mut compaction_guard = write_lock!(self, compaction).await;
        let mut versioning_guard = write_lock!(self, versioning).await;
        // We don't check `checkpoint` because it's allowed to update its in memory state without
        // persisting to object store.
        let get_state =
            |compaction_guard: &RwLockWriteGuard<'_, Compaction>,
             versioning_guard: &RwLockWriteGuard<'_, Versioning>| {
                let compact_statuses_copy = compaction_guard.compaction_statuses.clone();
                let compact_task_assignment_copy = compaction_guard.compact_task_assignment.clone();
                let pinned_versions_copy = versioning_guard.pinned_versions.clone();
                let pinned_snapshots_copy = versioning_guard.pinned_snapshots.clone();
                let hummock_version_deltas_copy = versioning_guard.hummock_version_deltas.clone();
                let version_stats_copy = versioning_guard.version_stats.clone();
                let branched_ssts = versioning_guard.branched_ssts.clone();
                (
                    (
                        compact_statuses_copy,
                        compact_task_assignment_copy,
                        pinned_versions_copy,
                        pinned_snapshots_copy,
                        hummock_version_deltas_copy,
                        version_stats_copy,
                    ),
                    branched_ssts,
                )
            };
        let (mem_state, branched_ssts) = get_state(&compaction_guard, &versioning_guard);
        self.load_meta_store_state_impl(
            compaction_guard.borrow_mut(),
            versioning_guard.borrow_mut(),
        )
        .await
        .expect("Failed to load state from meta store");
        let (loaded_state, load_branched_ssts) = get_state(&compaction_guard, &versioning_guard);
        assert_eq!(branched_ssts, load_branched_ssts);
        assert_eq!(
            mem_state, loaded_state,
            "hummock in-mem state is inconsistent with meta store state",
        );
    }

    /// Gets current version without pinning it.
    /// Should not be called inside [`HummockManager`], because it requests locks internally.
    ///
    /// Note: this method can hurt performance because it will clone a large object.
    #[named]
    pub async fn get_current_version(&self) -> HummockVersion {
        read_lock!(self, versioning).await.current_version.clone()
    }

    #[named]
    pub async fn get_current_max_committed_epoch(&self) -> HummockEpoch {
        read_lock!(self, versioning)
            .await
            .current_version
            .max_committed_epoch
    }

    /// Gets branched sstable infos
    /// Should not be called inside [`HummockManager`], because it requests locks internally.
    #[named]
    pub async fn get_branched_ssts_info(&self) -> BTreeMap<HummockSstableId, BranchedSstInfo> {
        read_lock!(self, versioning).await.branched_ssts.clone()
    }

    #[named]
    /// Gets the mapping from table id to compaction group id
    pub async fn get_table_compaction_group_id_mapping(
        &self,
    ) -> HashMap<StateTableId, CompactionGroupId> {
        get_table_compaction_group_id_mapping(&read_lock!(self, versioning).await.current_version)
    }

    /// Get version deltas from meta store
    #[cfg_attr(coverage, no_coverage)]
    pub async fn list_version_deltas(
        &self,
        start_id: u64,
        num_limit: u32,
        committed_epoch_limit: HummockEpoch,
    ) -> Result<HummockVersionDeltas> {
        let ordered_version_deltas: BTreeMap<_, _> =
            HummockVersionDelta::list(self.env.meta_store())
                .await?
                .into_iter()
                .map(|version_delta| (version_delta.id, version_delta))
                .collect();

        let version_deltas = ordered_version_deltas
            .into_iter()
            .filter(|(id, delta)| {
                *id >= start_id && delta.max_committed_epoch <= committed_epoch_limit
            })
            .map(|(_, v)| v)
            .take(num_limit as _)
            .collect();
        Ok(HummockVersionDeltas { version_deltas })
    }

    pub async fn init_metadata_for_version_replay(
        &self,
        table_catalogs: Vec<Table>,
        compaction_groups: Vec<PbCompactionGroupInfo>,
    ) -> Result<()> {
        for table in &table_catalogs {
            table.insert(self.env.meta_store()).await?;
        }
        for group in &compaction_groups {
            assert!(
                group.id == StaticCompactionGroupId::NewCompactionGroup as u64
                    || (group.id >= StaticCompactionGroupId::StateDefault as u64
                    && group.id <= StaticCompactionGroupId::MaterializedView as u64),
                "compaction group id should be either NewCompactionGroup to create new one, or predefined static ones."
            );
        }

        for group in &compaction_groups {
            let mut pairs = vec![];
            for table_id in group.member_table_ids.clone() {
                pairs.push((table_id as StateTableId, group.id));
            }
            let group_config = group.compaction_config.clone().unwrap();
            self.compaction_group_manager
                .write()
                .await
                .init_compaction_config_for_replay(group.id, group_config, self.env.meta_store())
                .await
                .unwrap();
            self.register_table_ids(&pairs).await?;
            tracing::info!("Registered table ids {:?}", pairs);
        }

        // Notify that tables have created
        for table in table_catalogs {
            self.env
                .notification_manager()
                .notify_hummock_relation_info(Operation::Add, RelationInfo::Table(table.clone()))
                .await;
            self.env
                .notification_manager()
                .notify_compactor_relation_info(Operation::Add, RelationInfo::Table(table))
                .await;
        }

        tracing::info!("Inited compaction groups:");
        for group in compaction_groups {
            tracing::info!("{:?}", group);
        }
        Ok(())
    }

    /// Replay a version delta to current hummock version.
    /// Returns the `version_id`, `max_committed_epoch` of the new version and the modified
    /// compaction groups
    #[named]
    pub async fn replay_version_delta(
        &self,
        mut version_delta: HummockVersionDelta,
    ) -> Result<(HummockVersion, Vec<CompactionGroupId>)> {
        let mut versioning_guard = write_lock!(self, versioning).await;
        // ensure the version id is ascending after replay
        version_delta.id = versioning_guard.current_version.id + 1;
        version_delta.prev_id = version_delta.id - 1;
        versioning_guard
            .current_version
            .apply_version_delta(&version_delta);

        let version_new = versioning_guard.current_version.clone();
        let compaction_group_ids = version_delta.group_deltas.keys().cloned().collect_vec();
        Ok((version_new, compaction_group_ids))
    }

    #[named]
    pub async fn disable_commit_epoch(&self) -> HummockVersion {
        let mut versioning_guard = write_lock!(self, versioning).await;
        versioning_guard.disable_commit_epochs = true;
        versioning_guard.current_version.clone()
    }

    /// Triggers compacitons to specified compaction groups.
    /// Don't wait for compaction finish
    pub async fn trigger_compaction_deterministic(
        &self,
        _base_version_id: HummockVersionId,
        compaction_groups: Vec<CompactionGroupId>,
    ) -> Result<()> {
        let old_version = self.get_current_version().await;
        tracing::info!(
            "Trigger compaction for version {}, epoch {}, groups {:?}",
            old_version.id,
            old_version.max_committed_epoch,
            compaction_groups
        );

        if compaction_groups.is_empty() {
            return Ok(());
        }
        for compaction_group in compaction_groups {
            self.try_send_compaction_request(compaction_group, compact_task::TaskType::Dynamic);
        }
        Ok(())
    }

    /// Sends a compaction request.
    pub fn try_send_compaction_request(
        &self,
        compaction_group: CompactionGroupId,
        task_type: compact_task::TaskType,
    ) -> bool {
        match self
            .compaction_state
            .try_sched_compaction(compaction_group, task_type)
        {
            Ok(_) => true,
            Err(e) => {
                tracing::error!(
                    "failed to send compaction request for compaction group {}. {}",
                    compaction_group,
                    e
                );
                false
            }
        }
    }

    pub async fn trigger_manual_compaction(
        &self,
        compaction_group: CompactionGroupId,
        manual_compaction_option: ManualCompactionOption,
    ) -> Result<()> {
        let start_time = Instant::now();

        // 1. Get idle compactor.
        let compactor = match self.compactor_manager.next_compactor() {
            Some(compactor) => compactor,
            None => {
                tracing::warn!("trigger_manual_compaction No compactor is available.");
                return Err(anyhow::anyhow!(
                    "trigger_manual_compaction No compactor is available. compaction_group {}",
                    compaction_group
                )
                .into());
            }
        };

        // 2. Get manual compaction task.
        let compact_task = self
            .manual_get_compact_task(compaction_group, manual_compaction_option)
            .await;
        let compact_task = match compact_task {
            Ok(Some(compact_task)) => compact_task,
            Ok(None) => {
                // No compaction task available.
                return Err(anyhow::anyhow!(
                    "trigger_manual_compaction No compaction_task is available. compaction_group {}",
                    compaction_group
                )
                .into());
            }
            Err(err) => {
                tracing::warn!("Failed to get compaction task: {:#?}.", err);
                return Err(anyhow::anyhow!(
                    "Failed to get compaction task: {:#?} compaction_group {}",
                    err,
                    compaction_group
                )
                .into());
            }
        };

        // 3. send task to compactor
        let compact_task_string = compact_task_to_string(&compact_task);
        if let Err(e) = compactor.send_event(ResponseEvent::CompactTask(compact_task)) {
            // TODO: shall we need to cancel on meta ?
            return Err(anyhow::anyhow!(
                "Failed to trigger compaction task: {:#?} compaction_group {}",
                e,
                compaction_group
            )
            .into());
        }

        tracing::info!(
            "Trigger manual compaction task. {}. cost time: {:?}",
            &compact_task_string,
            start_time.elapsed(),
        );

        Ok(())
    }

    pub fn compactor_manager_ref_for_test(&self) -> CompactorManagerRef {
        self.compactor_manager.clone()
    }

<<<<<<< HEAD
=======
    #[named]
    pub async fn compaction_task_from_assignment_for_test(
        &self,
        task_id: u64,
    ) -> Option<CompactTaskAssignment> {
        let compaction_guard = read_lock!(self, compaction).await;
        let assignment_ref = &compaction_guard.compact_task_assignment;
        assignment_ref.get(&task_id).cloned()
    }

>>>>>>> 467ba4b0
    pub fn cluster_manager(&self) -> &ClusterManagerRef {
        &self.cluster_manager
    }

    fn notify_last_version_delta(&self, versioning: &Versioning) {
        self.env
            .notification_manager()
            .notify_hummock_without_version(
                Operation::Add,
                Info::HummockVersionDeltas(risingwave_pb::hummock::HummockVersionDeltas {
                    version_deltas: vec![versioning
                        .hummock_version_deltas
                        .last_key_value()
                        .unwrap()
                        .1
                        .clone()],
                }),
            );
    }

    fn notify_stats(&self, stats: &HummockVersionStats) {
        self.env
            .notification_manager()
            .notify_frontend_without_version(Operation::Update, Info::HummockStats(stats.clone()));
    }

    #[named]
    pub fn hummock_timer_task(hummock_manager: Arc<Self>) -> (JoinHandle<()>, Sender<()>) {
        use futures::{FutureExt, StreamExt};

        let (shutdown_tx, shutdown_rx) = tokio::sync::oneshot::channel();
        let join_handle = tokio::spawn(async move {
            const CHECK_PENDING_TASK_PERIOD_SEC: u64 = 300;
            const STAT_REPORT_PERIOD_SEC: u64 = 20;
            const COMPACTION_HEARTBEAT_PERIOD_SEC: u64 = 1;

            pub enum HummockTimerEvent {
                GroupSplit,
                CheckDeadTask,
                Report,
                CompactionHeartBeat,

                DynamicCompactionTrigger,
                SpaceReclaimCompactionTrigger,
                TtlCompactionTrigger,
                TombstoneCompactionTrigger,

                FullGc,
            }
            let mut check_compact_trigger_interval =
                tokio::time::interval(Duration::from_secs(CHECK_PENDING_TASK_PERIOD_SEC));
            check_compact_trigger_interval
                .set_missed_tick_behavior(tokio::time::MissedTickBehavior::Delay);
            check_compact_trigger_interval.reset();

            let check_compact_trigger = IntervalStream::new(check_compact_trigger_interval)
                .map(|_| HummockTimerEvent::CheckDeadTask);

            let mut stat_report_interval =
                tokio::time::interval(std::time::Duration::from_secs(STAT_REPORT_PERIOD_SEC));
            stat_report_interval.set_missed_tick_behavior(tokio::time::MissedTickBehavior::Delay);
            stat_report_interval.reset();
            let stat_report_trigger =
                IntervalStream::new(stat_report_interval).map(|_| HummockTimerEvent::Report);

            let mut compaction_heartbeat_interval = tokio::time::interval(
                std::time::Duration::from_secs(COMPACTION_HEARTBEAT_PERIOD_SEC),
            );
            compaction_heartbeat_interval
                .set_missed_tick_behavior(tokio::time::MissedTickBehavior::Delay);
            compaction_heartbeat_interval.reset();
            let compaction_heartbeat_trigger = IntervalStream::new(compaction_heartbeat_interval)
                .map(|_| HummockTimerEvent::CompactionHeartBeat);

            let mut min_trigger_interval = tokio::time::interval(Duration::from_secs(
                hummock_manager.env.opts.periodic_compaction_interval_sec,
            ));
            min_trigger_interval.set_missed_tick_behavior(tokio::time::MissedTickBehavior::Delay);
            min_trigger_interval.reset();
            let dynamic_tick_trigger = IntervalStream::new(min_trigger_interval)
                .map(|_| HummockTimerEvent::DynamicCompactionTrigger);

            let mut min_space_reclaim_trigger_interval =
                tokio::time::interval(Duration::from_secs(
                    hummock_manager
                        .env
                        .opts
                        .periodic_space_reclaim_compaction_interval_sec,
                ));
            min_space_reclaim_trigger_interval
                .set_missed_tick_behavior(tokio::time::MissedTickBehavior::Delay);
            min_space_reclaim_trigger_interval.reset();
            let space_reclaim_trigger = IntervalStream::new(min_space_reclaim_trigger_interval)
                .map(|_| HummockTimerEvent::SpaceReclaimCompactionTrigger);

            let mut min_ttl_reclaim_trigger_interval = tokio::time::interval(Duration::from_secs(
                hummock_manager
                    .env
                    .opts
                    .periodic_ttl_reclaim_compaction_interval_sec,
            ));
            min_ttl_reclaim_trigger_interval
                .set_missed_tick_behavior(tokio::time::MissedTickBehavior::Delay);
            min_ttl_reclaim_trigger_interval.reset();
            let ttl_reclaim_trigger = IntervalStream::new(min_ttl_reclaim_trigger_interval)
                .map(|_| HummockTimerEvent::TtlCompactionTrigger);

            let mut full_gc_interval = tokio::time::interval(Duration::from_secs(
                hummock_manager.env.opts.full_gc_interval_sec,
            ));
            full_gc_interval.set_missed_tick_behavior(tokio::time::MissedTickBehavior::Delay);
            full_gc_interval.reset();
            let full_gc_trigger =
                IntervalStream::new(full_gc_interval).map(|_| HummockTimerEvent::FullGc);

            let mut tombstone_reclaim_trigger_interval =
                tokio::time::interval(Duration::from_secs(
                    hummock_manager
                        .env
                        .opts
                        .periodic_tombstone_reclaim_compaction_interval_sec,
                ));
            tombstone_reclaim_trigger_interval
                .set_missed_tick_behavior(tokio::time::MissedTickBehavior::Delay);
            tombstone_reclaim_trigger_interval.reset();
            let tombstone_reclaim_trigger = IntervalStream::new(tombstone_reclaim_trigger_interval)
                .map(|_| HummockTimerEvent::TombstoneCompactionTrigger);

            let mut triggers: Vec<BoxStream<'static, HummockTimerEvent>> = vec![
                Box::pin(check_compact_trigger),
                Box::pin(stat_report_trigger),
                Box::pin(compaction_heartbeat_trigger),
                Box::pin(dynamic_tick_trigger),
                Box::pin(space_reclaim_trigger),
                Box::pin(ttl_reclaim_trigger),
                Box::pin(full_gc_trigger),
                Box::pin(tombstone_reclaim_trigger),
            ];

            let periodic_check_split_group_interval_sec = hummock_manager
                .env
                .opts
                .periodic_split_compact_group_interval_sec;

            if periodic_check_split_group_interval_sec > 0 {
                let mut split_group_trigger_interval = tokio::time::interval(Duration::from_secs(
                    periodic_check_split_group_interval_sec,
                ));
                split_group_trigger_interval
                    .set_missed_tick_behavior(tokio::time::MissedTickBehavior::Delay);
                split_group_trigger_interval.reset();

                let split_group_trigger = IntervalStream::new(split_group_trigger_interval)
                    .map(|_| HummockTimerEvent::GroupSplit);
                triggers.push(Box::pin(split_group_trigger));
            }

            let event_stream = select_all(triggers);
            use futures::pin_mut;
            pin_mut!(event_stream);

            let shutdown_rx_shared = shutdown_rx.shared();

            tracing::info!(
                "Hummock timer task tracing [GroupSplit interval {} sec] [CheckDeadTask interval {} sec] [Report interval {} sec] [CompactionHeartBeat interval {} sec]",
                    periodic_check_split_group_interval_sec, CHECK_PENDING_TASK_PERIOD_SEC, STAT_REPORT_PERIOD_SEC, COMPACTION_HEARTBEAT_PERIOD_SEC
            );

            loop {
                let item =
                    futures::future::select(event_stream.next(), shutdown_rx_shared.clone()).await;

                match item {
                    Either::Left((event, _)) => {
                        if let Some(event) = event {
                            match event {
                                HummockTimerEvent::CheckDeadTask => {
                                    if hummock_manager.env.opts.compaction_deterministic_test {
                                        continue;
                                    }

                                    hummock_manager.check_dead_task().await;
                                }

                                HummockTimerEvent::GroupSplit => {
                                    if hummock_manager.env.opts.compaction_deterministic_test {
                                        continue;
                                    }

                                    hummock_manager.on_handle_check_split_multi_group().await;
                                }

                                HummockTimerEvent::Report => {
                                    let (
                                        current_version,
                                        id_to_config,
                                        branched_sst,
                                        version_stats,
                                    ) = {
                                        let versioning_guard =
                                            read_lock!(hummock_manager.as_ref(), versioning).await;

                                        let configs =
                                            hummock_manager.get_compaction_group_map().await;
                                        let versioning_deref = versioning_guard;
                                        (
                                            versioning_deref.current_version.clone(),
                                            configs,
                                            versioning_deref.branched_ssts.clone(),
                                            versioning_deref.version_stats.clone(),
                                        )
                                    };

                                    if let Some(mv_id_to_all_table_ids) = hummock_manager
                                        .fragment_manager
                                        .get_mv_id_to_internal_table_ids_mapping()
                                    {
                                        trigger_mv_stat(
                                            &hummock_manager.metrics,
                                            &version_stats,
                                            mv_id_to_all_table_ids,
                                        );
                                    }

                                    for compaction_group_id in
                                        get_compaction_group_ids(&current_version)
                                    {
                                        let compaction_group_config =
                                            &id_to_config[&compaction_group_id];

                                        let group_levels = current_version
                                            .get_compaction_group_levels(
                                                compaction_group_config.group_id(),
                                            );

                                        trigger_split_stat(
                                            &hummock_manager.metrics,
                                            compaction_group_config.group_id(),
                                            group_levels.member_table_ids.len(),
                                            &branched_sst,
                                        );

                                        trigger_lsm_stat(
                                            &hummock_manager.metrics,
                                            compaction_group_config.compaction_config(),
                                            group_levels,
                                            compaction_group_config.group_id(),
                                        )
                                    }
                                }

                                HummockTimerEvent::CompactionHeartBeat => {
                                    let compactor_manager =
                                        hummock_manager.compactor_manager.clone();

                                    // TODO: add metrics to track expired tasks
                                    const INTERVAL_SEC: u64 = 30;
                                    // The cancel task has two paths
                                    // 1. compactor heartbeat cancels the expired task based on task
                                    // progress (meta + compactor)
                                    // 2. meta periodically scans the task and performs a cancel on
                                    // the meta side for tasks that are not updated by heartbeat

                                    // So the reason for setting Interval is to let compactor be
                                    // responsible for canceling the corresponding task as much as
                                    // possible by relaxing the conditions for detection on the meta
                                    // side, and meta is just used as a last resort to clean up the
                                    // tasks that compactor has expired.

                                    for task in
                                        compactor_manager.get_expired_tasks(Some(INTERVAL_SEC))
                                    {
                                        if let Err(e) = hummock_manager
                                            .cancel_compact_task(
                                                task.task_id,
                                                TaskStatus::HeartbeatCanceled,
                                            )
                                            .await
                                        {
                                            tracing::error!("Attempt to remove compaction task due to elapsed heartbeat failed. We will continue to track its heartbeat
                                                until we can successfully report its status. task_id: {}, ERR: {e:?}", task.task_id);
                                        }
                                    }
                                }

                                HummockTimerEvent::DynamicCompactionTrigger => {
                                    // Disable periodic trigger for compaction_deterministic_test.
                                    if hummock_manager.env.opts.compaction_deterministic_test {
                                        continue;
                                    }

                                    hummock_manager
                                        .on_handle_trigger_multi_group(
                                            compact_task::TaskType::Dynamic,
                                        )
                                        .await;
                                }

                                HummockTimerEvent::SpaceReclaimCompactionTrigger => {
                                    // Disable periodic trigger for compaction_deterministic_test.
                                    if hummock_manager.env.opts.compaction_deterministic_test {
                                        continue;
                                    }

                                    hummock_manager
                                        .on_handle_trigger_multi_group(
                                            compact_task::TaskType::SpaceReclaim,
                                        )
                                        .await;
                                }

                                HummockTimerEvent::TtlCompactionTrigger => {
                                    // Disable periodic trigger for compaction_deterministic_test.
                                    if hummock_manager.env.opts.compaction_deterministic_test {
                                        continue;
                                    }

                                    hummock_manager
                                        .on_handle_trigger_multi_group(compact_task::TaskType::Ttl)
                                        .await;
                                }

                                HummockTimerEvent::TombstoneCompactionTrigger => {
                                    // Disable periodic trigger for compaction_deterministic_test.
                                    if hummock_manager.env.opts.compaction_deterministic_test {
                                        continue;
                                    }

                                    hummock_manager
                                        .on_handle_trigger_multi_group(
                                            compact_task::TaskType::Tombstone,
                                        )
                                        .await;
                                }

                                HummockTimerEvent::FullGc => {
                                    if hummock_manager
                                        .start_full_gc(Duration::from_secs(3600))
                                        .is_ok()
                                    {
                                        tracing::info!("Start full GC from meta node.");
                                    }
                                }
                            }
                        }
                    }

                    Either::Right((_, _shutdown)) => {
                        tracing::info!("Hummock timer loop is stopped");
                        break;
                    }
                }
            }
        });
        (join_handle, shutdown_tx)
    }

    #[named]
    pub async fn check_dead_task(&self) {
        const MAX_COMPACTION_L0_MULTIPLIER: u64 = 32;
        const MAX_COMPACTION_DURATION_SEC: u64 = 20 * 60;
        let (groups, configs) = {
            let versioning_guard = read_lock!(self, versioning).await;
            let g = versioning_guard
                .current_version
                .levels
                .iter()
                .map(|(id, group)| {
                    (
                        *id,
                        group
                            .l0
                            .as_ref()
                            .unwrap()
                            .sub_levels
                            .iter()
                            .map(|level| level.total_file_size)
                            .sum::<u64>(),
                    )
                })
                .collect_vec();
            let c = self.get_compaction_group_map().await;
            (g, c)
        };
        let mut slowdown_groups: HashMap<u64, u64> = HashMap::default();
        {
            for (group_id, l0_file_size) in groups {
                let group = &configs[&group_id];
                if l0_file_size
                    > MAX_COMPACTION_L0_MULTIPLIER
                        * group.compaction_config.max_bytes_for_level_base
                {
                    slowdown_groups.insert(group_id, l0_file_size);
                }
            }
        }
        if slowdown_groups.is_empty() {
            return;
        }
        let mut pending_tasks: HashMap<u64, (u64, usize, RunningCompactTask)> = HashMap::default();
        {
            let compaction_guard = read_lock!(self, compaction).await;
            for group_id in slowdown_groups.keys() {
                if let Some(status) = compaction_guard.compaction_statuses.get(group_id) {
                    for (idx, level_handler) in status.level_handlers.iter().enumerate() {
                        let tasks = level_handler.get_pending_tasks().to_vec();
                        if tasks.is_empty() {
                            continue;
                        }
                        for task in tasks {
                            pending_tasks.insert(task.task_id, (*group_id, idx, task));
                        }
                    }
                }
            }
        }
        let task_ids = pending_tasks.keys().cloned().collect_vec();
        let task_infos = self
            .compactor_manager
            .check_tasks_status(&task_ids, Duration::from_secs(MAX_COMPACTION_DURATION_SEC));
        for (task_id, (compact_time, status)) in task_infos {
            if status == TASK_NORMAL {
                continue;
            }
            if let Some((group_id, level_id, task)) = pending_tasks.get(&task_id) {
                let group_size = *slowdown_groups.get(group_id).unwrap();
                warn!("COMPACTION SLOW: the task-{} of group-{}(size: {}MB) level-{} has not finished after {:?}, {}, it may cause pending sstable files({:?}) blocking other task.",
                    task_id, *group_id,group_size / 1024 / 1024,*level_id, compact_time, status, task.ssts);
            }
        }
    }

    fn collect_table_write_throughput(&self, table_stats: PbTableStatsMap) {
        let mut table_infos = self.history_table_throughput.write();
        for (table_id, stat) in table_stats {
            let throughput = (stat.total_value_size + stat.total_key_size) as u64;
            let entry = table_infos.entry(table_id).or_default();
            entry.push_back(throughput);
            if entry.len() > HISTORY_TABLE_INFO_STATISTIC_TIME {
                entry.pop_front();
            }
        }
    }

    /// * For compaction group with only one single state-table, do not change it again.
    /// * For state-table which only write less than `HISTORY_TABLE_INFO_WINDOW_SIZE` times, do not
    ///   change it. Because we need more statistic data to decide split strategy.
    /// * For state-table with low throughput which write no more than
    ///   `min_table_split_write_throughput` data, never split it.
    /// * For state-table whose size less than `min_table_split_size`, do not split it unless its
    ///   throughput keep larger than `table_write_throughput_threshold` for a long time.
    /// * For state-table whose throughput less than `min_table_split_write_throughput`, do not
    ///   increase it size of base-level.
    async fn on_handle_check_split_multi_group(&self) {
        let params = self.env.system_params_manager().get_params().await;
        let barrier_interval_ms = params.barrier_interval_ms() as u64;
        let checkpoint_secs = std::cmp::max(
            1,
            params.checkpoint_frequency() * barrier_interval_ms / 1000,
        );
        let created_tables = self.catalog_manager.get_created_table_ids().await;
        let created_tables: HashSet<u32> = HashSet::from_iter(created_tables);
        let table_write_throughput = self.history_table_throughput.read().clone();
        let mut group_infos = self.calculate_compaction_group_statistic().await;
        group_infos.sort_by_key(|group| group.group_size);
        group_infos.reverse();
        let default_group_id: CompactionGroupId = StaticCompactionGroupId::StateDefault.into();
        let mv_group_id: CompactionGroupId = StaticCompactionGroupId::MaterializedView.into();
        let partition_vnode_count = self.env.opts.partition_vnode_count;
        let window_size = HISTORY_TABLE_INFO_STATISTIC_TIME / (checkpoint_secs as usize);
        for group in &group_infos {
            if group.table_statistic.len() == 1 {
                continue;
            }

            for (table_id, table_size) in &group.table_statistic {
                if !created_tables.contains(table_id) {
                    continue;
                }
                let mut is_high_write_throughput = false;
                let mut is_low_write_throughput = true;
                if let Some(history) = table_write_throughput.get(table_id) {
                    if history.len() >= window_size {
                        is_high_write_throughput = history.iter().all(|throughput| {
                            *throughput / checkpoint_secs
                                > self.env.opts.table_write_throughput_threshold
                        });
                        is_low_write_throughput = history.iter().any(|throughput| {
                            *throughput / checkpoint_secs
                                < self.env.opts.min_table_split_write_throughput
                        });
                    }
                }
                let state_table_size = *table_size;

                if is_low_write_throughput {
                    continue;
                }

                if state_table_size < self.env.opts.min_table_split_size
                    && !is_high_write_throughput
                {
                    continue;
                }

                let parent_group_id = group.group_id;

                // do not split a large table and a small table because it would increase IOPS
                // of small table.
                if parent_group_id != default_group_id && parent_group_id != mv_group_id {
                    let rest_group_size = group.group_size - state_table_size;
                    if rest_group_size < state_table_size
                        && rest_group_size < self.env.opts.min_table_split_size
                    {
                        continue;
                    }
                }

                let ret = self
                    .move_state_table_to_compaction_group(
                        parent_group_id,
                        &[*table_id],
                        None,
                        false,
                        partition_vnode_count,
                    )
                    .await;
                match ret {
                    Ok(new_group_id) => {
                        tracing::info!("move state table [{}] from group-{} to group-{} success, Allow split by table: false", table_id, parent_group_id, new_group_id);
                        return;
                    }
                    Err(e) => {
                        tracing::info!(
                            "failed to move state table [{}] from group-{} because {:?}",
                            table_id,
                            parent_group_id,
                            e
                        )
                    }
                }
            }
        }
    }

    pub fn compaction_event_loop(
        hummock_manager: Arc<Self>,
        mut compactor_streams_change_rx: UnboundedReceiver<(
            u32,
            Streaming<SubscribeCompactionEventRequest>,
        )>,
    ) -> (JoinHandle<()>, Sender<()>) {
        let mut compactor_request_streams = FuturesUnordered::new();
        let (shutdown_tx, shutdown_rx) = tokio::sync::oneshot::channel();
        let shutdown_rx_shared = shutdown_rx.shared();
        let mut compaction_selectors = init_selectors();

        let join_handle = tokio::spawn(async move {
            let push_stream =
                |context_id: u32,
                 stream: Streaming<SubscribeCompactionEventRequest>,
                 compactor_request_streams: &mut FuturesUnordered<_>| {
                    let future = stream
                        .into_future()
                        .map(move |stream_future| (context_id, stream_future));

                    compactor_request_streams.push(future);
                };

            let mut event_loop_iteration_now = Instant::now();
            loop {
                let shutdown_rx_shared = shutdown_rx_shared.clone();

                // report
                hummock_manager
                    .metrics
                    .compaction_event_loop_iteration_latency
                    .observe(event_loop_iteration_now.elapsed().as_millis() as _);
                event_loop_iteration_now = Instant::now();

                tokio::select! {
                    _ = shutdown_rx_shared => {
                        return;
                    },

                    compactor_stream = compactor_streams_change_rx.recv() => {
                        if let Some((context_id, stream)) = compactor_stream {
                            tracing::info!("compactor {} enters the cluster", context_id);
                            push_stream(context_id, stream, &mut compactor_request_streams);
                        }
                    },

                    result = pending_on_none(compactor_request_streams.next()) => {
                        let mut compactor_alive = true;
                        let (context_id, compactor_stream_req) = result;
                        let (event, create_at, stream) = match compactor_stream_req {
                            (Some(Ok(req)), stream) => {
                                (req.event.unwrap(), req.create_at, stream)
                            }

                            (Some(Err(err)), _stream) => {
                                tracing::warn!("compactor {} leaving the cluster with err {:?}", context_id, err);
                                hummock_manager.compactor_manager
                                    .remove_compactor(context_id);
                                continue
                            }

                            _ => {
                                tracing::warn!("compactor {} leaving the cluster", context_id);
                                hummock_manager.compactor_manager
                                    .remove_compactor(context_id);
                                continue
                            },
                        };

                        {
                            let consumed_latency_ms = SystemTime::now()
                                .duration_since(std::time::UNIX_EPOCH)
                                .expect("Clock may have gone backwards")
                                .as_millis()
                                as u64
                            - create_at;
                            hummock_manager.metrics
                                .compaction_event_consumed_latency
                                .observe(consumed_latency_ms as _);
                        }

                        match event {
                            RequestEvent::PullTask(PullTask {
                                pull_task_count,
                            }) => {
                                assert_ne!(0, pull_task_count);
                                if let Some(compactor) = hummock_manager.compactor_manager.get_compactor(context_id) {
                                    if let Some((group, task_type)) = hummock_manager.auto_pick_compaction_group_and_type().await {
                                        let selector: &mut Box<dyn LevelSelector> = compaction_selectors.get_mut(&task_type).unwrap();
                                        for _ in 0..pull_task_count {
                                            let compact_task =
                                                hummock_manager
                                                .get_compact_task(group, selector)
                                                .await;

                                            match compact_task {
                                                Ok(Some(compact_task)) => {
                                                    let task_id = compact_task.task_id;
                                                    if let Err(e) = compactor.send_event(
                                                        ResponseEvent::CompactTask(compact_task)
                                                    ) {
                                                        tracing::warn!(
                                                            "Failed to send task {} to {}. {:#?}",
                                                            task_id,
                                                            compactor.context_id(),
                                                            e
                                                        );

                                                        compactor_alive = false;
                                                        break;
                                                    }
                                                },
                                                Ok(None) => {
                                                    // no compact_task to be picked
                                                    hummock_manager.compaction_state.unschedule(group, task_type);
                                                    break;
                                                }
                                                Err(err) => {
                                                    tracing::warn!("Failed to get compaction task: {:#?}.", err);
                                                    break;
                                                }
                                            };
                                        }
                                    }

                                    // ack to compactor
                                    if compactor_alive {
                                        if let Err(e) = compactor.send_event(ResponseEvent::PullTaskAck(PullTaskAck {})){
                                            tracing::warn!(
                                                "Failed to send ask to {}. {:#?}",
                                                context_id,
                                                e
                                            );

                                            compactor_alive = false;
                                        }
                                    }
                                } else {
                                    compactor_alive = false;

                                }
                            },

                            RequestEvent::ReportTask(ReportTask {
                                task_id,
                                task_status,
                                sorted_output_ssts,
                                table_stats_change
                            }) => {
                                if let Err(e) =  hummock_manager.report_compact_task(task_id, TaskStatus::from_i32(task_status).unwrap(), sorted_output_ssts, Some(table_stats_change))
                                       .await {
                                        tracing::error!("report compact_tack fail {e:?}");
                                }
                            },

                            RequestEvent::HeartBeat(HeartBeat {
                                progress,
                            }) => {
                                let compactor_manager = hummock_manager.compactor_manager.clone();
                                let cancel_tasks = compactor_manager.update_task_heartbeats(&progress);

                                // TODO: task cancellation can be batched
                                for task in cancel_tasks {
                                    tracing::info!(
                                        "Task with task_id {} with context_id {} has expired due to lack of visible progress",
                                        context_id,
                                        task.task_id
                                    );

                                    if let Err(e) =
                                        hummock_manager
                                        .cancel_compact_task(task.task_id, TaskStatus::HeartbeatCanceled)
                                        .await
                                    {
                                        tracing::error!("Attempt to remove compaction task due to elapsed heartbeat failed. We will continue to track its heartbeat
                                                        until we can successfully report its status. task_id: {}, ERR: {e:?}", task.task_id);
                                    }

                                    if let Some(compactor) = compactor_manager.get_compactor(context_id) {
                                        // Forcefully cancel the task so that it terminates
                                        // early on the compactor
                                        // node.
                                        let _ = compactor.cancel_task(task.task_id);
                                        tracing::info!(
                                            "CancelTask operation for task_id {} has been sent to node with context_id {}",
                                            context_id,
                                            task.task_id
                                        );
                                    } else {
                                        compactor_alive = false;
                                    }
                                }
                            },

                            RequestEvent::Register(_) => {
                                unreachable!()
                            }
                        }


                        if compactor_alive {
                            push_stream(context_id, stream, &mut compactor_request_streams);
                        } else {
                            tracing::warn!("compactor {} leaving the cluster since it's not alive", context_id);
                            hummock_manager.compactor_manager
                                .remove_compactor(context_id);
                        }
                    }
                }
            }
        });

        (join_handle, shutdown_tx)
    }

    pub fn add_compactor_stream(
        &self,
        context_id: u32,
        req_stream: Streaming<SubscribeCompactionEventRequest>,
    ) {
        self.compactor_streams_change_tx
            .send((context_id, req_stream))
            .unwrap();
    }

    async fn on_handle_trigger_multi_group(&self, task_type: compact_task::TaskType) {
        for cg_id in self.compaction_group_ids().await {
            if let Err(e) = self.compaction_state.try_sched_compaction(cg_id, task_type) {
                tracing::warn!(
                    "Failed to schedule {:?} compaction for compaction group {}. {}",
                    task_type,
                    cg_id,
                    e
                );
            }
        }
    }

    pub async fn auto_pick_compaction_group_and_type(
        &self,
    ) -> Option<(CompactionGroupId, compact_task::TaskType)> {
        use rand::prelude::SliceRandom;
        use rand::thread_rng;
        let mut compaction_group_ids = self.compaction_group_ids().await;
        compaction_group_ids.shuffle(&mut thread_rng());

        for cg_id in compaction_group_ids {
            if let Some(pick_type) = self.compaction_state.auto_pick_type(cg_id) {
                return Some((cg_id, pick_type));
            }
        }

        None
    }
}

fn drop_sst(
    branched_ssts: &mut BTreeMapTransaction<'_, HummockSstableObjectId, BranchedSstInfo>,
    group_id: CompactionGroupId,
    object_id: HummockSstableObjectId,
    sst_id: HummockSstableId,
) -> bool {
    match branched_ssts.get_mut(object_id) {
        Some(mut entry) => {
            // if group_id not exist, it would not pass the stale check before.
            let removed_sst_id = entry.get(&group_id).unwrap();
            assert_eq!(*removed_sst_id, sst_id);
            entry.remove(&group_id);
            if entry.is_empty() {
                branched_ssts.remove(object_id);
                true
            } else {
                false
            }
        }
        None => true,
    }
}

fn gen_version_delta<'a>(
    txn: &mut BTreeMapTransaction<'a, HummockVersionId, HummockVersionDelta>,
    branched_ssts: &mut BTreeMapTransaction<'a, HummockSstableObjectId, BranchedSstInfo>,
    old_version: &HummockVersion,
    compact_task: &CompactTask,
    deterministic_mode: bool,
) -> HummockVersionDelta {
    let trivial_move = CompactStatus::is_trivial_move_task(compact_task);

    let mut version_delta = HummockVersionDelta {
        id: old_version.id + 1,
        prev_id: old_version.id,
        max_committed_epoch: old_version.max_committed_epoch,
        trivial_move,
        ..Default::default()
    };
    let group_deltas = &mut version_delta
        .group_deltas
        .entry(compact_task.compaction_group_id)
        .or_default()
        .group_deltas;
    let mut gc_object_ids = vec![];
    let mut removed_table_ids_map: BTreeMap<u32, Vec<u64>> = BTreeMap::default();

    for level in &compact_task.input_ssts {
        let level_idx = level.level_idx;
        let mut removed_table_ids = level
            .table_infos
            .iter()
            .map(|sst| {
                let object_id = sst.get_object_id();
                let sst_id = sst.get_sst_id();
                if !trivial_move
                    && drop_sst(
                        branched_ssts,
                        compact_task.compaction_group_id,
                        object_id,
                        sst_id,
                    )
                {
                    gc_object_ids.push(object_id);
                }
                sst_id
            })
            .collect_vec();

        removed_table_ids_map
            .entry(level_idx)
            .or_default()
            .append(&mut removed_table_ids);
    }

    for (level_idx, removed_table_ids) in removed_table_ids_map {
        let group_delta = GroupDelta {
            delta_type: Some(DeltaType::IntraLevel(IntraLevelDelta {
                level_idx,
                removed_table_ids,
                ..Default::default()
            })),
        };
        group_deltas.push(group_delta);
    }

    let group_delta = GroupDelta {
        delta_type: Some(DeltaType::IntraLevel(IntraLevelDelta {
            level_idx: compact_task.target_level,
            inserted_table_infos: compact_task.sorted_output_ssts.clone(),
            l0_sub_level_id: compact_task.target_sub_level_id,
            ..Default::default()
        })),
    };
    group_deltas.push(group_delta);
    version_delta.gc_object_ids.append(&mut gc_object_ids);
    version_delta.safe_epoch = std::cmp::max(old_version.safe_epoch, compact_task.watermark);
    println!(
        "version_delta safe_epoch {} compact_task.watermark {}",
        version_delta.safe_epoch, compact_task.watermark
    );

    // Don't persist version delta generated by compaction to meta store in deterministic mode.
    // Because it will override existing version delta that has same ID generated in the data
    // ingestion phase.
    if !deterministic_mode {
        txn.insert(version_delta.id, version_delta.clone());
    }

    version_delta
}

async fn write_exclusive_cluster_id(
    state_store_dir: &str,
    cluster_id: ClusterId,
    object_store: ObjectStoreRef,
) -> Result<()> {
    const CLUSTER_ID_DIR: &str = "cluster_id";
    const CLUSTER_ID_NAME: &str = "0";
    let cluster_id_dir = format!("{}/{}/", state_store_dir, CLUSTER_ID_DIR);
    let cluster_id_full_path = format!("{}{}", cluster_id_dir, CLUSTER_ID_NAME);
    match object_store.read(&cluster_id_full_path, ..).await {
        Ok(cluster_id) => Err(ObjectError::internal(format!(
            "Data directory is already used by another cluster with id {:?}, path {}.",
            String::from_utf8(cluster_id.to_vec()).unwrap(),
            cluster_id_full_path,
        ))
        .into()),
        Err(e) => {
            if e.is_object_not_found_error() {
                object_store
                    .upload(&cluster_id_full_path, Bytes::from(String::from(cluster_id)))
                    .await?;
                return Ok(());
            }
            Err(e.into())
        }
    }
}

fn init_selectors() -> HashMap<compact_task::TaskType, Box<dyn LevelSelector>> {
    let mut compaction_selectors: HashMap<compact_task::TaskType, Box<dyn LevelSelector>> =
        HashMap::default();
    compaction_selectors.insert(
        compact_task::TaskType::Dynamic,
        Box::<DynamicLevelSelector>::default(),
    );
    compaction_selectors.insert(
        compact_task::TaskType::SpaceReclaim,
        Box::<SpaceReclaimCompactionSelector>::default(),
    );
    compaction_selectors.insert(
        compact_task::TaskType::Ttl,
        Box::<TtlCompactionSelector>::default(),
    );
    compaction_selectors.insert(
        compact_task::TaskType::Tombstone,
        Box::<TombstoneCompactionSelector>::default(),
    );
    compaction_selectors
}

type CompactionRequestChannelItem = (CompactionGroupId, compact_task::TaskType);
use tokio::sync::mpsc::error::SendError;

#[derive(Debug, Default)]
pub struct CompactionState {
    scheduled: Mutex<HashSet<(CompactionGroupId, compact_task::TaskType)>>,
}

impl CompactionState {
    pub fn new() -> Self {
        Self {
            scheduled: Default::default(),
        }
    }

    /// Enqueues only if the target is not yet in queue.
    pub fn try_sched_compaction(
        &self,
        compaction_group: CompactionGroupId,
        task_type: TaskType,
    ) -> std::result::Result<bool, SendError<CompactionRequestChannelItem>> {
        let mut guard = self.scheduled.lock();
        let key = (compaction_group, task_type);
        if guard.contains(&key) {
            return Ok(false);
        }
        guard.insert(key);
        Ok(true)
    }

    pub fn unschedule(
        &self,
        compaction_group: CompactionGroupId,
        task_type: compact_task::TaskType,
    ) {
        self.scheduled.lock().remove(&(compaction_group, task_type));
    }

    pub fn auto_pick_type(&self, group: CompactionGroupId) -> Option<TaskType> {
        let guard = self.scheduled.lock();
        if guard.contains(&(group, compact_task::TaskType::SpaceReclaim)) {
            Some(compact_task::TaskType::SpaceReclaim)
        } else if guard.contains(&(group, compact_task::TaskType::Ttl)) {
            Some(compact_task::TaskType::Ttl)
        } else if guard.contains(&(group, compact_task::TaskType::Dynamic)) {
            Some(compact_task::TaskType::Dynamic)
        } else {
            None
        }
    }
}<|MERGE_RESOLUTION|>--- conflicted
+++ resolved
@@ -1965,8 +1965,6 @@
         self.compactor_manager.clone()
     }
 
-<<<<<<< HEAD
-=======
     #[named]
     pub async fn compaction_task_from_assignment_for_test(
         &self,
@@ -1977,7 +1975,6 @@
         assignment_ref.get(&task_id).cloned()
     }
 
->>>>>>> 467ba4b0
     pub fn cluster_manager(&self) -> &ClusterManagerRef {
         &self.cluster_manager
     }
