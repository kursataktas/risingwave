--- conflicted
+++ resolved
@@ -67,17 +67,13 @@
     /// Whether to enable the recovery of the cluster. If disabled, the meta service will exit on
     /// abnormal cases.
     pub enable_recovery: bool,
-<<<<<<< HEAD
+    /// The interval of periodic barrier.
     pub barrier_interval: Duration,
-=======
-    /// The interval of periodic checkpointing.
-    pub checkpoint_interval: Duration,
     /// The maximum number of barriers in-flight in the compute nodes.
     pub in_flight_barrier_nums: usize,
     /// Whether to enable the minimal scheduling strategy, that is, only schedule the streaming
     /// fragment on one parallel unit per compute node.
     pub minimal_scheduling: bool,
->>>>>>> 35144132
 
     /// After specified seconds of idle (no mview or flush), the process will be exited.
     /// 0 for infinite, process will never be exited due to long idle time.
@@ -105,17 +101,11 @@
     fn default() -> Self {
         Self {
             enable_recovery: false,
-<<<<<<< HEAD
             barrier_interval: Duration::from_millis(250),
-            max_idle_ms: 0,
-            in_flight_barrier_nums: 40,
-            checkpoint_frequency: 10,
-=======
-            checkpoint_interval: Duration::from_millis(250),
             in_flight_barrier_nums: 40,
             minimal_scheduling: false,
             max_idle_ms: 0,
->>>>>>> 35144132
+            checkpoint_frequency: 10,
             vacuum_interval_sec: 30,
             min_sst_retention_time_sec: 3600 * 24 * 7,
             collect_gc_watermark_spin_interval_sec: 5,
