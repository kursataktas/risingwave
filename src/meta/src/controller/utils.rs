// Copyright 2023 RisingWave Labs
//
// Licensed under the Apache License, Version 2.0 (the "License");
// you may not use this file except in compliance with the License.
// You may obtain a copy of the License at
//
//     http://www.apache.org/licenses/LICENSE-2.0
//
// Unless required by applicable law or agreed to in writing, software
// distributed under the License is distributed on an "AS IS" BASIS,
// WITHOUT WARRANTIES OR CONDITIONS OF ANY KIND, either express or implied.
// See the License for the specific language governing permissions and
// limitations under the License.

use std::collections::HashMap;

use anyhow::anyhow;
use itertools::Itertools;
use risingwave_meta_model_migration::WithQuery;
use risingwave_meta_model_v2::object::ObjectType;
use risingwave_meta_model_v2::prelude::*;
use risingwave_meta_model_v2::{
<<<<<<< HEAD
    actor_dispatcher, connection, fragment, function, index, object, object_dependency, schema,
    sink, source, table, user, user_privilege, view, worker_property, ActorId, DataTypeArray,
    DatabaseId, FragmentId, FragmentVnodeMapping, I32Array, ObjectId, PrivilegeId, SchemaId,
    UserId, WorkerId,
=======
    actor_dispatcher, connection, database, function, index, object, object_dependency, schema,
    sink, source, table, user, user_privilege, view, worker_property, ActorId, DataTypeArray,
    DatabaseId, I32Array, ObjectId, PrivilegeId, SchemaId, UserId, WorkerId,
>>>>>>> 3733e7cf
};
use risingwave_pb::catalog::{PbConnection, PbFunction};
use risingwave_pb::common::PbParallelUnit;
use risingwave_pb::meta::PbFragmentParallelUnitMapping;
use risingwave_pb::user::grant_privilege::{PbAction, PbActionWithGrantOption, PbObject};
use risingwave_pb::user::{PbGrantPrivilege, PbUserInfo};
use sea_orm::sea_query::{
    Alias, CommonTableExpression, Expr, Query, QueryStatementBuilder, SelectStatement, UnionType,
    WithClause,
};
use sea_orm::{
    ColumnTrait, ConnectionTrait, DerivePartialModel, EntityTrait, FromQueryResult, JoinType,
    Order, PaginatorTrait, QueryFilter, QuerySelect, RelationTrait, Statement,
};

use crate::{MetaError, MetaResult};

/// This function will construct a query using recursive cte to find all objects[(id, `obj_type`)] that are used by the given object.
///
/// # Examples
///
/// ```
/// use risingwave_meta::controller::utils::construct_obj_dependency_query;
/// use sea_orm::sea_query::*;
/// use sea_orm::*;
///
/// let query = construct_obj_dependency_query(1);
///
/// assert_eq!(
///     query.to_string(MysqlQueryBuilder),
///     r#"WITH RECURSIVE `used_by_object_ids` (`used_by`) AS (SELECT `used_by` FROM `object_dependency` WHERE `object_dependency`.`oid` = 1 UNION ALL (SELECT `object_dependency`.`used_by` FROM `object_dependency` INNER JOIN `used_by_object_ids` ON `used_by_object_ids`.`used_by` = `oid`)) SELECT DISTINCT `oid`, `obj_type`, `schema_id`, `database_id` FROM `used_by_object_ids` INNER JOIN `object` ON `used_by_object_ids`.`used_by` = `oid` ORDER BY `oid` DESC"#
/// );
/// assert_eq!(
///     query.to_string(PostgresQueryBuilder),
///     r#"WITH RECURSIVE "used_by_object_ids" ("used_by") AS (SELECT "used_by" FROM "object_dependency" WHERE "object_dependency"."oid" = 1 UNION ALL (SELECT "object_dependency"."used_by" FROM "object_dependency" INNER JOIN "used_by_object_ids" ON "used_by_object_ids"."used_by" = "oid")) SELECT DISTINCT "oid", "obj_type", "schema_id", "database_id" FROM "used_by_object_ids" INNER JOIN "object" ON "used_by_object_ids"."used_by" = "oid" ORDER BY "oid" DESC"#
/// );
/// assert_eq!(
///     query.to_string(SqliteQueryBuilder),
///     r#"WITH RECURSIVE "used_by_object_ids" ("used_by") AS (SELECT "used_by" FROM "object_dependency" WHERE "object_dependency"."oid" = 1 UNION ALL SELECT "object_dependency"."used_by" FROM "object_dependency" INNER JOIN "used_by_object_ids" ON "used_by_object_ids"."used_by" = "oid") SELECT DISTINCT "oid", "obj_type", "schema_id", "database_id" FROM "used_by_object_ids" INNER JOIN "object" ON "used_by_object_ids"."used_by" = "oid" ORDER BY "oid" DESC"#
/// );
/// ```
pub fn construct_obj_dependency_query(obj_id: ObjectId) -> WithQuery {
    let cte_alias = Alias::new("used_by_object_ids");
    let cte_return_alias = Alias::new("used_by");

    let mut base_query = SelectStatement::new()
        .column(object_dependency::Column::UsedBy)
        .from(ObjectDependency)
        .and_where(object_dependency::Column::Oid.eq(obj_id))
        .to_owned();

    let cte_referencing = Query::select()
        .column((ObjectDependency, object_dependency::Column::UsedBy))
        .from(ObjectDependency)
        .inner_join(
            cte_alias.clone(),
            Expr::col((cte_alias.clone(), cte_return_alias.clone()))
                .equals(object_dependency::Column::Oid),
        )
        .to_owned();

    let common_table_expr = CommonTableExpression::new()
        .query(base_query.union(UnionType::All, cte_referencing).to_owned())
        .column(cte_return_alias.clone())
        .table_name(cte_alias.clone())
        .to_owned();

    SelectStatement::new()
        .distinct()
        .columns([
            object::Column::Oid,
            object::Column::ObjType,
            object::Column::SchemaId,
            object::Column::DatabaseId,
        ])
        .from(cte_alias.clone())
        .inner_join(
            Object,
            Expr::col((cte_alias, cte_return_alias.clone())).equals(object::Column::Oid),
        )
        .order_by(object::Column::Oid, Order::Desc)
        .to_owned()
        .with(
            WithClause::new()
                .recursive(true)
                .cte(common_table_expr)
                .to_owned(),
        )
        .to_owned()
}

#[derive(Clone, DerivePartialModel, FromQueryResult)]
#[sea_orm(entity = "Object")]
pub struct PartialObject {
    pub oid: ObjectId,
    pub obj_type: ObjectType,
    pub schema_id: Option<SchemaId>,
    pub database_id: Option<DatabaseId>,
}

/// List all objects that are using the given one in a cascade way. It runs a recursive CTE to find all the dependencies.
pub async fn get_referring_objects_cascade<C>(
    obj_id: ObjectId,
    db: &C,
) -> MetaResult<Vec<PartialObject>>
where
    C: ConnectionTrait,
{
    let query = construct_obj_dependency_query(obj_id);
    let (sql, values) = query.build_any(&*db.get_database_backend().get_query_builder());
    let objects = PartialObject::find_by_statement(Statement::from_sql_and_values(
        db.get_database_backend(),
        sql,
        values,
    ))
    .all(db)
    .await?;
    Ok(objects)
}

/// `ensure_object_id` ensures the existence of target object in the cluster.
pub async fn ensure_object_id<C>(
    object_type: ObjectType,
    obj_id: ObjectId,
    db: &C,
) -> MetaResult<()>
where
    C: ConnectionTrait,
{
    let count = Object::find_by_id(obj_id).count(db).await?;
    if count == 0 {
        return Err(MetaError::catalog_id_not_found(
            object_type.as_str(),
            obj_id,
        ));
    }
    Ok(())
}

/// `ensure_user_id` ensures the existence of target user in the cluster.
pub async fn ensure_user_id<C>(user_id: UserId, db: &C) -> MetaResult<()>
where
    C: ConnectionTrait,
{
    let count = User::find_by_id(user_id).count(db).await?;
    if count == 0 {
        return Err(anyhow!("user {} was concurrently dropped", user_id).into());
    }
    Ok(())
}

/// `check_database_name_duplicate` checks whether the database name is already used in the cluster.
pub async fn check_database_name_duplicate<C>(name: &str, db: &C) -> MetaResult<()>
where
    C: ConnectionTrait,
{
    let count = Database::find()
        .filter(database::Column::Name.eq(name))
        .count(db)
        .await?;
    if count > 0 {
        assert_eq!(count, 1);
        return Err(MetaError::catalog_duplicated("database", name));
    }
    Ok(())
}

/// `check_function_signature_duplicate` checks whether the function name and its signature is already used in the target namespace.
pub async fn check_function_signature_duplicate<C>(
    pb_function: &PbFunction,
    db: &C,
) -> MetaResult<()>
where
    C: ConnectionTrait,
{
    let count = Function::find()
        .inner_join(Object)
        .filter(
            object::Column::DatabaseId
                .eq(pb_function.database_id as DatabaseId)
                .and(object::Column::SchemaId.eq(pb_function.schema_id as SchemaId))
                .and(function::Column::Name.eq(&pb_function.name))
                .and(function::Column::ArgTypes.eq(DataTypeArray(pb_function.arg_types.clone()))),
        )
        .count(db)
        .await?;
    if count > 0 {
        assert_eq!(count, 1);
        return Err(MetaError::catalog_duplicated("function", &pb_function.name));
    }
    Ok(())
}

/// `check_connection_name_duplicate` checks whether the connection name is already used in the target namespace.
pub async fn check_connection_name_duplicate<C>(
    pb_connection: &PbConnection,
    db: &C,
) -> MetaResult<()>
where
    C: ConnectionTrait,
{
    let count = Connection::find()
        .inner_join(Object)
        .filter(
            object::Column::DatabaseId
                .eq(pb_connection.database_id as DatabaseId)
                .and(object::Column::SchemaId.eq(pb_connection.schema_id as SchemaId))
                .and(connection::Column::Name.eq(&pb_connection.name)),
        )
        .count(db)
        .await?;
    if count > 0 {
        assert_eq!(count, 1);
        return Err(MetaError::catalog_duplicated(
            "connection",
            &pb_connection.name,
        ));
    }
    Ok(())
}

/// `check_user_name_duplicate` checks whether the user is already existed in the cluster.
pub async fn check_user_name_duplicate<C>(name: &str, db: &C) -> MetaResult<()>
where
    C: ConnectionTrait,
{
    let count = User::find()
        .filter(user::Column::Name.eq(name))
        .count(db)
        .await?;
    if count > 0 {
        assert_eq!(count, 1);
        return Err(MetaError::catalog_duplicated("user", name));
    }
    Ok(())
}

/// `check_relation_name_duplicate` checks whether the relation name is already used in the target namespace.
pub async fn check_relation_name_duplicate<C>(
    name: &str,
    database_id: DatabaseId,
    schema_id: SchemaId,
    db: &C,
) -> MetaResult<()>
where
    C: ConnectionTrait,
{
    macro_rules! check_duplicated {
        ($obj_type:expr, $entity:ident, $table:ident) => {
            let count = Object::find()
                .inner_join($entity)
                .filter(
                    object::Column::DatabaseId
                        .eq(Some(database_id))
                        .and(object::Column::SchemaId.eq(Some(schema_id)))
                        .and($table::Column::Name.eq(name)),
                )
                .count(db)
                .await?;
            if count != 0 {
                return Err(MetaError::catalog_duplicated($obj_type.as_str(), name));
            }
        };
    }
    check_duplicated!(ObjectType::Table, Table, table);
    check_duplicated!(ObjectType::Source, Source, source);
    check_duplicated!(ObjectType::Sink, Sink, sink);
    check_duplicated!(ObjectType::Index, Index, index);
    check_duplicated!(ObjectType::View, View, view);

    Ok(())
}

/// `check_schema_name_duplicate` checks whether the schema name is already used in the target database.
pub async fn check_schema_name_duplicate<C>(
    name: &str,
    database_id: DatabaseId,
    db: &C,
) -> MetaResult<()>
where
    C: ConnectionTrait,
{
    let count = Object::find()
        .inner_join(Schema)
        .filter(
            object::Column::ObjType
                .eq(ObjectType::Schema)
                .and(object::Column::DatabaseId.eq(Some(database_id)))
                .and(schema::Column::Name.eq(name)),
        )
        .count(db)
        .await?;
    if count != 0 {
        return Err(MetaError::catalog_duplicated("schema", name));
    }

    Ok(())
}

/// `ensure_object_not_refer` ensures that object are not used by any other ones except indexes.
pub async fn ensure_object_not_refer<C>(
    object_type: ObjectType,
    object_id: ObjectId,
    db: &C,
) -> MetaResult<()>
where
    C: ConnectionTrait,
{
    // Ignore indexes.
    let count = if object_type == ObjectType::Table {
        ObjectDependency::find()
            .join(
                JoinType::InnerJoin,
                object_dependency::Relation::Object1.def(),
            )
            .filter(
                object_dependency::Column::Oid
                    .eq(object_id)
                    .and(object::Column::ObjType.ne(ObjectType::Index)),
            )
            .count(db)
            .await?
    } else {
        ObjectDependency::find()
            .filter(object_dependency::Column::Oid.eq(object_id))
            .count(db)
            .await?
    };
    if count != 0 {
        return Err(MetaError::permission_denied(format!(
            "{} used by {} other objects.",
            object_type.as_str(),
            count
        )));
    }
    Ok(())
}

/// List all objects that are using the given one.
pub async fn get_referring_objects<C>(object_id: ObjectId, db: &C) -> MetaResult<Vec<PartialObject>>
where
    C: ConnectionTrait,
{
    let objs = ObjectDependency::find()
        .filter(object_dependency::Column::Oid.eq(object_id))
        .join(
            JoinType::InnerJoin,
            object_dependency::Relation::Object1.def(),
        )
        .into_partial_model()
        .all(db)
        .await?;

    Ok(objs)
}

/// `ensure_schema_empty` ensures that the schema is empty, used by `DROP SCHEMA`.
pub async fn ensure_schema_empty<C>(schema_id: SchemaId, db: &C) -> MetaResult<()>
where
    C: ConnectionTrait,
{
    let count = Object::find()
        .filter(object::Column::SchemaId.eq(Some(schema_id)))
        .count(db)
        .await?;
    if count != 0 {
        return Err(MetaError::permission_denied("schema is not empty"));
    }

    Ok(())
}

/// `list_user_info_by_ids` lists all users' info by their ids.
pub async fn list_user_info_by_ids<C>(user_ids: Vec<UserId>, db: &C) -> MetaResult<Vec<PbUserInfo>>
where
    C: ConnectionTrait,
{
    let mut user_infos = vec![];
    for user_id in user_ids {
        let user = User::find_by_id(user_id)
            .one(db)
            .await?
            .ok_or_else(|| MetaError::catalog_id_not_found("user", user_id))?;
        let mut user_info: PbUserInfo = user.into();
        user_info.grant_privileges = get_user_privilege(user_id, db).await?;
        user_infos.push(user_info);
    }
    Ok(user_infos)
}

/// `construct_privilege_dependency_query` constructs a query to find all privileges that are dependent on the given one.
///
/// # Examples
///
/// ```
/// use risingwave_meta::controller::utils::construct_privilege_dependency_query;
/// use sea_orm::sea_query::*;
/// use sea_orm::*;
///
/// let query = construct_privilege_dependency_query(vec![1, 2, 3]);
///
/// assert_eq!(
///    query.to_string(MysqlQueryBuilder),
///   r#"WITH RECURSIVE `granted_privilege_ids` (`id`, `user_id`) AS (SELECT `id`, `user_id` FROM `user_privilege` WHERE `user_privilege`.`id` IN (1, 2, 3) UNION ALL (SELECT `user_privilege`.`id`, `user_privilege`.`user_id` FROM `user_privilege` INNER JOIN `granted_privilege_ids` ON `granted_privilege_ids`.`id` = `dependent_id`)) SELECT `id`, `user_id` FROM `granted_privilege_ids`"#
/// );
/// assert_eq!(
///   query.to_string(PostgresQueryBuilder),
///  r#"WITH RECURSIVE "granted_privilege_ids" ("id", "user_id") AS (SELECT "id", "user_id" FROM "user_privilege" WHERE "user_privilege"."id" IN (1, 2, 3) UNION ALL (SELECT "user_privilege"."id", "user_privilege"."user_id" FROM "user_privilege" INNER JOIN "granted_privilege_ids" ON "granted_privilege_ids"."id" = "dependent_id")) SELECT "id", "user_id" FROM "granted_privilege_ids""#
/// );
/// assert_eq!(
///  query.to_string(SqliteQueryBuilder),
///  r#"WITH RECURSIVE "granted_privilege_ids" ("id", "user_id") AS (SELECT "id", "user_id" FROM "user_privilege" WHERE "user_privilege"."id" IN (1, 2, 3) UNION ALL SELECT "user_privilege"."id", "user_privilege"."user_id" FROM "user_privilege" INNER JOIN "granted_privilege_ids" ON "granted_privilege_ids"."id" = "dependent_id") SELECT "id", "user_id" FROM "granted_privilege_ids""#
/// );
/// ```
pub fn construct_privilege_dependency_query(ids: Vec<PrivilegeId>) -> WithQuery {
    let cte_alias = Alias::new("granted_privilege_ids");
    let cte_return_privilege_alias = Alias::new("id");
    let cte_return_user_alias = Alias::new("user_id");

    let mut base_query = SelectStatement::new()
        .columns([user_privilege::Column::Id, user_privilege::Column::UserId])
        .from(UserPrivilege)
        .and_where(user_privilege::Column::Id.is_in(ids))
        .to_owned();

    let cte_referencing = Query::select()
        .columns([
            (UserPrivilege, user_privilege::Column::Id),
            (UserPrivilege, user_privilege::Column::UserId),
        ])
        .from(UserPrivilege)
        .inner_join(
            cte_alias.clone(),
            Expr::col((cte_alias.clone(), cte_return_privilege_alias.clone()))
                .equals(user_privilege::Column::DependentId),
        )
        .to_owned();

    let common_table_expr = CommonTableExpression::new()
        .query(base_query.union(UnionType::All, cte_referencing).to_owned())
        .columns([
            cte_return_privilege_alias.clone(),
            cte_return_user_alias.clone(),
        ])
        .table_name(cte_alias.clone())
        .to_owned();

    SelectStatement::new()
        .columns([cte_return_privilege_alias, cte_return_user_alias])
        .from(cte_alias.clone())
        .to_owned()
        .with(
            WithClause::new()
                .recursive(true)
                .cte(common_table_expr)
                .to_owned(),
        )
        .to_owned()
}

#[derive(Clone, DerivePartialModel, FromQueryResult)]
#[sea_orm(entity = "UserPrivilege")]
pub struct PartialUserPrivilege {
    pub id: PrivilegeId,
    pub user_id: UserId,
}

pub async fn get_referring_privileges_cascade<C>(
    ids: Vec<PrivilegeId>,
    db: &C,
) -> MetaResult<Vec<PartialUserPrivilege>>
where
    C: ConnectionTrait,
{
    let query = construct_privilege_dependency_query(ids);
    let (sql, values) = query.build_any(&*db.get_database_backend().get_query_builder());
    let privileges = PartialUserPrivilege::find_by_statement(Statement::from_sql_and_values(
        db.get_database_backend(),
        sql,
        values,
    ))
    .all(db)
    .await?;

    Ok(privileges)
}

/// `ensure_privileges_not_referred` ensures that the privileges are not granted to any other users.
pub async fn ensure_privileges_not_referred<C>(ids: Vec<PrivilegeId>, db: &C) -> MetaResult<()>
where
    C: ConnectionTrait,
{
    let count = UserPrivilege::find()
        .filter(user_privilege::Column::DependentId.is_in(ids))
        .count(db)
        .await?;
    if count != 0 {
        return Err(MetaError::permission_denied(format!(
            "privileges granted to {} other ones.",
            count
        )));
    }
    Ok(())
}

/// `get_user_privilege` returns the privileges of the given user.
pub async fn get_user_privilege<C>(user_id: UserId, db: &C) -> MetaResult<Vec<PbGrantPrivilege>>
where
    C: ConnectionTrait,
{
    let user_privileges = UserPrivilege::find()
        .find_also_related(Object)
        .filter(user_privilege::Column::UserId.eq(user_id))
        .all(db)
        .await?;
    Ok(user_privileges
        .into_iter()
        .map(|(privilege, object)| {
            let object = object.unwrap();
            let oid = object.oid as _;
            let obj = match object.obj_type {
                ObjectType::Database => PbObject::DatabaseId(oid),
                ObjectType::Schema => PbObject::SchemaId(oid),
                ObjectType::Table => PbObject::TableId(oid),
                ObjectType::Source => PbObject::SourceId(oid),
                ObjectType::Sink => PbObject::SinkId(oid),
                ObjectType::View => PbObject::ViewId(oid),
                ObjectType::Function => PbObject::FunctionId(oid),
                ObjectType::Index => unreachable!("index is not supported yet"),
                ObjectType::Connection => unreachable!("connection is not supported yet"),
            };
            PbGrantPrivilege {
                action_with_opts: vec![PbActionWithGrantOption {
                    action: PbAction::from(privilege.action) as _,
                    with_grant_option: privilege.with_grant_option,
                    granted_by: privilege.granted_by as _,
                }],
                object: Some(obj),
            }
        })
        .collect())
}

// todo: remove it after migrated to sql backend.
pub fn extract_grant_obj_id(object: &PbObject) -> ObjectId {
    match object {
        PbObject::DatabaseId(id)
        | PbObject::SchemaId(id)
        | PbObject::TableId(id)
        | PbObject::SourceId(id)
        | PbObject::SinkId(id)
        | PbObject::ViewId(id)
        | PbObject::FunctionId(id) => *id as _,
        _ => unreachable!("invalid object type: {:?}", object),
    }
}

// todo: deprecate parallel units and avoid this query.
pub async fn get_parallel_unit_mapping<C>(db: &C) -> MetaResult<HashMap<u32, PbParallelUnit>>
where
    C: ConnectionTrait,
{
    let parallel_units: Vec<(WorkerId, I32Array)> = WorkerProperty::find()
        .select_only()
        .columns([
            worker_property::Column::WorkerId,
            worker_property::Column::ParallelUnitIds,
        ])
        .into_tuple()
        .all(db)
        .await?;
    let parallel_units_map = parallel_units
        .into_iter()
        .flat_map(|(worker_id, parallel_unit_ids)| {
            parallel_unit_ids
                .into_inner()
                .into_iter()
                .map(move |parallel_unit_id| {
                    (
                        parallel_unit_id as _,
                        PbParallelUnit {
                            id: parallel_unit_id as _,
                            worker_node_id: worker_id as _,
                        },
                    )
                })
        })
        .collect();
    Ok(parallel_units_map)
}

pub async fn get_actor_dispatchers<C>(
    db: &C,
    actor_ids: Vec<ActorId>,
) -> MetaResult<HashMap<ActorId, Vec<actor_dispatcher::Model>>>
where
    C: ConnectionTrait,
{
    let actor_dispatchers = ActorDispatcher::find()
        .filter(actor_dispatcher::Column::ActorId.is_in(actor_ids))
        .all(db)
        .await?;

    Ok(actor_dispatchers
        .into_iter()
        .group_by(|actor_dispatcher| actor_dispatcher.actor_id)
        .into_iter()
        .map(|(actor_id, actor_dispatcher)| (actor_id, actor_dispatcher.collect()))
        .collect())
}

/// `get_fragment_parallel_unit_mappings` returns the fragment vnode mappings of the given job.
pub async fn get_fragment_mappings<C>(
    db: &C,
    job_id: ObjectId,
) -> MetaResult<Vec<PbFragmentParallelUnitMapping>>
where
    C: ConnectionTrait,
{
    let fragment_mappings: Vec<(FragmentId, FragmentVnodeMapping)> = Fragment::find()
        .select_only()
        .columns([fragment::Column::FragmentId, fragment::Column::VnodeMapping])
        .filter(fragment::Column::JobId.eq(job_id))
        .into_tuple()
        .all(db)
        .await?;

    Ok(fragment_mappings
        .into_iter()
        .map(|(fragment_id, mapping)| PbFragmentParallelUnitMapping {
            fragment_id: fragment_id as _,
            mapping: Some(mapping.into_inner()),
        })
        .collect())
}<|MERGE_RESOLUTION|>--- conflicted
+++ resolved
@@ -20,16 +20,10 @@
 use risingwave_meta_model_v2::object::ObjectType;
 use risingwave_meta_model_v2::prelude::*;
 use risingwave_meta_model_v2::{
-<<<<<<< HEAD
-    actor_dispatcher, connection, fragment, function, index, object, object_dependency, schema,
-    sink, source, table, user, user_privilege, view, worker_property, ActorId, DataTypeArray,
-    DatabaseId, FragmentId, FragmentVnodeMapping, I32Array, ObjectId, PrivilegeId, SchemaId,
-    UserId, WorkerId,
-=======
-    actor_dispatcher, connection, database, function, index, object, object_dependency, schema,
-    sink, source, table, user, user_privilege, view, worker_property, ActorId, DataTypeArray,
-    DatabaseId, I32Array, ObjectId, PrivilegeId, SchemaId, UserId, WorkerId,
->>>>>>> 3733e7cf
+    actor_dispatcher, connection, database, fragment, function, index, object, object_dependency,
+    schema, sink, source, table, user, user_privilege, view, worker_property, ActorId,
+    DataTypeArray, DatabaseId, FragmentId, FragmentVnodeMapping, I32Array, ObjectId, PrivilegeId,
+    SchemaId, UserId, WorkerId,
 };
 use risingwave_pb::catalog::{PbConnection, PbFunction};
 use risingwave_pb::common::PbParallelUnit;
