/*
 * Copyright 2023 RisingWave Labs
 *
 * Licensed under the Apache License, Version 2.0 (the "License");
 * you may not use this file except in compliance with the License.
 * You may obtain a copy of the License at
 *
 *     http://www.apache.org/licenses/LICENSE-2.0
 *
 * Unless required by applicable law or agreed to in writing, software
 * distributed under the License is distributed on an "AS IS" BASIS,
 * WITHOUT WARRANTIES OR CONDITIONS OF ANY KIND, either express or implied.
 * See the License for the specific language governing permissions and
 * limitations under the License.
 */

package com.risingwave.connector;

import com.fasterxml.jackson.annotation.JsonCreator;
import com.fasterxml.jackson.annotation.JsonProperty;
import com.risingwave.connector.common.S3Config;

public class IcebergSinkConfig extends S3Config {
    private String sinkType;

    private String warehousePath;

    private String databaseName;

    private String tableName;

    @JsonProperty(value = "force_append_only")
    private Boolean forceAppendOnly;

    @JsonProperty(value = "primary_key")
    private String primaryKey;

    @JsonCreator
    public IcebergSinkConfig(
            @JsonProperty(value = "type") String sinkType,
            @JsonProperty(value = "warehouse.path") String warehousePath,
            @JsonProperty(value = "database.name") String databaseName,
            @JsonProperty(value = "table.name") String tableName) {
        this.sinkType = sinkType;
        this.warehousePath = warehousePath;
        this.databaseName = databaseName;
        this.tableName = tableName;
    }

    public String getSinkType() {
        return sinkType;
    }

    public String getWarehousePath() {
        return warehousePath;
    }

    public void setWarehousePath(String warehousePath) {
        this.warehousePath = warehousePath;
    }

    public String getDatabaseName() {
        return databaseName;
    }

    public String getTableName() {
        return tableName;
    }
<<<<<<< HEAD

    public void setTableName(String tableName) {
        this.tableName = tableName;
    }
=======
>>>>>>> 62e0d77e
}<|MERGE_RESOLUTION|>--- conflicted
+++ resolved
@@ -66,11 +66,4 @@
     public String getTableName() {
         return tableName;
     }
-<<<<<<< HEAD
-
-    public void setTableName(String tableName) {
-        this.tableName = tableName;
-    }
-=======
->>>>>>> 62e0d77e
 }